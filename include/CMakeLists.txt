--- conflicted
+++ resolved
@@ -36,27 +36,12 @@
   SET(WIX_INCLUDES ${MARIADBCPP_PUBLIC_API} MARIADBCPP_PUBLIC_CLASSES {MARIADBCPP_COMPAT_STUBS} PARENT_SCOPE)
 ENDIF()
 
-INSTALL(FILES
-   ${MARIADBCPP_PUBLIC_API}
-   DESTINATION ${INSTALL_INCLUDEDIR}
-<<<<<<< HEAD
-   COMPONENT PublicApiHeaders)
-INSTALL(FILES
-   ${MARIADBCPP_PUBLIC_CLASSES}
-   DESTINATION ${INSTALL_INCLUDEDIR}/conncpp
-   COMPONENT PublicApiHeaders)
-INSTALL(FILES
-   ${MARIADBCPP_COMPAT_STUBS}
-   DESTINATION ${INSTALL_INCLUDEDIR}/conncpp/compat
-   COMPONENT PublicApiHeaders)
-=======
-   COMPONENT Development)
-INSTALL(FILES
-   ${MARIADBCPP_PUBLIC_CLASSES}
-   DESTINATION ${INSTALL_INCLUDEDIR}/conncpp
-   COMPONENT Development)
-INSTALL(FILES
-   ${MARIADBCPP_COMPAT_STUBS}
-   DESTINATION ${INSTALL_INCLUDEDIR}/conncpp/compat
-   COMPONENT Development)
->>>>>>> 8641b145
+INSTALL(FILES ${MARIADBCPP_PUBLIC_API}
+        DESTINATION ${INSTALL_INCLUDEDIR}
+        COMPONENT Development)
+INSTALL(FILES ${MARIADBCPP_PUBLIC_CLASSES}
+        DESTINATION ${INSTALL_INCLUDEDIR}/conncpp
+        COMPONENT Development)
+INSTALL(FILES ${MARIADBCPP_COMPAT_STUBS}
+        DESTINATION ${INSTALL_INCLUDEDIR}/conncpp/compat
+        COMPONENT Development)
