<<<<<<< HEAD
=======
os: linux
dist: jammy
>>>>>>> 8641b145
sudo: true
language: c
version: ~> 1.0

cache:
  apt: true
  ccache: true

env:
  global: local=0 DB=testcpp CLEAR_TEXT=0

import: mariadb-corporation/connector-test-machine:common-build.yml@master

jobs:
  allow_failures:
    - env: srv=build
<<<<<<< HEAD
=======
    - env: srv=xpand
    - env: srv=mysql v=5.7
    - env: srv=mysql v=8.0
    - env: srv=mariadb v=10.6
      os: windows
>>>>>>> 8641b145
    - os: osx
    - os: linux
      arch: s390x
      dist: focal
<<<<<<< HEAD
  include:
    - stage: Language
      os: osx
=======
    - env: srv=maxscale MAXSCALE_TEST_DISABLE=true
    - env: srv=xpand
#    - env: srv=skysql SKYSQL=true
#    - env: srv=skysql-ha SKYSQL_HA=true MAXSCALE_TEST_DISABLE=true
  include:
    - stage: Minimal
      env: srv=mariadb v=10.6 local=1
      name: "CS 10.6"
    - env: srv=mariadb-es v=10.6
      name: "ES 10.6"
      if: type = push AND fork = false

    - stage: Enterprise
      env: srv=mariadb-es v=10.4
      name: "ES 10.4"
    - env: srv=mariadb-es v=10.5
      name: "ES 10.5"
      #    - env: srv=mariadb v=10.6 local=1 BENCH=true
      #name: "benchmark"
    - env: srv=mariadb-es-test v=23.08
      name: "ES 23.08"
      if: type = push AND fork = false
    - env: srv=maxscale MAXSCALE_TEST_DISABLE=true
      name: "Maxscale"
#    - env: srv=skysql SKYSQL=true
#      name: "SkySQL"
#    - env: srv=skysql-ha SKYSQL_HA=true MAXSCALE_TEST_DISABLE=true
#      name: "SkySQL with replication"
    - env: srv=xpand
      name: "Xpand"

    - stage: Community
      env: srv=mariadb v=10.4
      os: windows
      language: shell
      name: "CS 10.4 - Windows"
    - env: srv=mariadb v=10.11 local=1
      name: "CS 10.11"
    - env: srv=mariadb v=10.5 local=1
      name: "CS 10.5"
    - env: srv=mariadb v=11.0 local=1
      name: "CS 11.0"
    - env: srv=mariadb v=11.1 local=1
      name: "CS 11.1"
    - env: srv=mariadb v=11.2 local=1
      name: "CS 11.2"
    - env: srv=mysql v=5.7
      name: "MySQL 5.7"
    - env: srv=mysql v=8.0
      name: "MySQL 8.0"
    - env: srv=build
      name: "CS build"
    - os: osx
>>>>>>> 8641b145
      compiler: clang
      before_script:
        - brew install openssl
        - brew install libiodbc
<<<<<<< HEAD
    - stage: Language
      os: linux
=======
    - os: linux
>>>>>>> 8641b145
      arch: s390x
      dist: focal
      env: srv=mariadb v=10.11 local=1

script: ./travis.sh<|MERGE_RESOLUTION|>--- conflicted
+++ resolved
@@ -1,8 +1,5 @@
-<<<<<<< HEAD
-=======
 os: linux
 dist: jammy
->>>>>>> 8641b145
 sudo: true
 language: c
 version: ~> 1.0
@@ -19,23 +16,15 @@
 jobs:
   allow_failures:
     - env: srv=build
-<<<<<<< HEAD
-=======
     - env: srv=xpand
     - env: srv=mysql v=5.7
     - env: srv=mysql v=8.0
     - env: srv=mariadb v=10.6
       os: windows
->>>>>>> 8641b145
     - os: osx
     - os: linux
       arch: s390x
       dist: focal
-<<<<<<< HEAD
-  include:
-    - stage: Language
-      os: osx
-=======
     - env: srv=maxscale MAXSCALE_TEST_DISABLE=true
     - env: srv=xpand
 #    - env: srv=skysql SKYSQL=true
@@ -89,17 +78,11 @@
     - env: srv=build
       name: "CS build"
     - os: osx
->>>>>>> 8641b145
       compiler: clang
       before_script:
         - brew install openssl
         - brew install libiodbc
-<<<<<<< HEAD
-    - stage: Language
-      os: linux
-=======
     - os: linux
->>>>>>> 8641b145
       arch: s390x
       dist: focal
       env: srv=mariadb v=10.11 local=1
