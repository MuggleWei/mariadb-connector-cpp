--- conflicted
+++ resolved
@@ -148,10 +148,6 @@
     }
   }
   return false;
-<<<<<<< HEAD
-}
-=======
->>>>>>> c343af05
 }
 }
 
