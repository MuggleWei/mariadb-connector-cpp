--- conflicted
+++ resolved
@@ -66,12 +66,8 @@
     TEST_CASE(unbufferedOutOfSync);
     TEST_CASE(queryTimeout);
     TEST_CASE(addBatch);
-<<<<<<< HEAD
     TEST_CASE(concpp88);
-=======
     TEST_CASE(concpp99_batchRewrite);
-    TEST_CASE(concpp107_setFetchSizeExeption);
->>>>>>> c343af05
   }
 
   /**
@@ -119,18 +115,13 @@
    */
   void addBatch();
 
-<<<<<<< HEAD
   /**
    * checks if RS' get closed by various events with parent statemeng object
    */
   void concpp88();
-=======
+
   /* addBatch with rewrite option */
   void concpp99_batchRewrite();
-
-  /* Making sure that setFetchSize is doing no bad things while rs streaming is not supported */
-  void concpp107_setFetchSizeExeption();
->>>>>>> c343af05
 };
 
 REGISTER_FIXTURE(statement);
