/*
 * Copyright (c) 2009, 2018, Oracle and/or its affiliates. All rights reserved.
 *               2020, 2023 MariaDB Corporation AB
 *
 * This program is free software; you can redistribute it and/or modify
 * it under the terms of the GNU General Public License, version 2.0, as
 * published by the Free Software Foundation.
 *
 * This program is also distributed with certain software (including
 * but not limited to OpenSSL) that is licensed under separate terms,
 * as designated in a particular file or component or in included license
 * documentation.  The authors of MySQL hereby grant you an
 * additional permission to link the program and your derivative works
 * with the separately licensed software that they have included with
 * MySQL.
 *
 * Without limiting anything contained in the foregoing, this file,
 * which is part of MySQL Connector/C++, is also subject to the
 * Universal FOSS Exception, version 1.0, a copy of which can be found at
 * http://oss.oracle.com/licenses/universal-foss-exception.
 *
 * This program is distributed in the hope that it will be useful, but
 * WITHOUT ANY WARRANTY; without even the implied warranty of
 * MERCHANTABILITY or FITNESS FOR A PARTICULAR PURPOSE.
 * See the GNU General Public License, version 2.0, for more details.
 *
 * You should have received a copy of the GNU General Public License
 * along with this program; if not, write to the Free Software Foundation, Inc.,
 * 51 Franklin St, Fifth Floor, Boston, MA 02110-1301  USA
 */



#include "PreparedStatement.hpp"
#include "Connection.hpp"
#include "Warning.hpp"
#include "preparedstatementtest.h"
#include <stdlib.h>

#include <memory>

namespace testsuite
{
namespace classes
{
void preparedstatement::setUp()
{
  sql::SQLString sspsOptionValue;
  sql::Properties::iterator useServerPrepStmts= commonProperties.find("useServerPrepStmts");
  bool hadOption= useServerPrepStmts != commonProperties.end();

  if (hadOption) {
    sspsOptionValue= useServerPrepStmts->second;
  }

  commonProperties["useServerPrepStmts"]= "false";
  super::setUp();

  commonProperties["useServerPrepStmts"] = "true";
  try
  {
    // We do not reset ssps to test it can be safely destroyed after destroying (createdd in previous test) connection
    // ssps.reset();
    sspsCon.reset(this->getConnection(&commonProperties));
  }
  catch (sql::SQLException& sqle)
  {
    logErr(String("Couldn't get connection") + sqle.what());
    throw sqle;
  }

  sspsCon->setSchema(db);
}


void preparedstatement::InsertSelectAllTypes()
{
  logMsg("preparedstatement::InsertSelectAllTypes() - MySQL_PreparedStatement::*");

  //TODO: Enable it after fixing

  std::stringstream sql;
  std::vector<columndefinition>::iterator it;
  stmt.reset(con->createStatement());
  bool got_warning=false;
  size_t len;

  try
  {
    bool blobTestMakesSense= true;
    for (it = columns.end(), it--; it != columns.begin(); it--)
    {
      stmt->execute("DROP TABLE IF EXISTS test");
      sql.str("");
      sql << "CREATE TABLE test(dummy TIMESTAMP, id " << it->sqldef << ")";
      try
      {
        stmt->execute(sql.str());
        sql.str("");
        sql << "... testing '" << it->sqldef << "'";
        logMsg(sql.str());
      }
      catch (sql::SQLException&)
      {
        sql.str("");
        sql << "... skipping '" << it->sqldef << "'";
        logMsg(sql.str());
        continue;
      }

      pstmt.reset(con->prepareStatement("INSERT INTO test(id) VALUES (?)"));
      if (it->name == "BIT")
      {
        pstmt->setLong(1, std::stoull(it->value));
      }
      else
      {
        pstmt->setString(1, it->value);
      }
      ASSERT_EQUALS(1, pstmt->executeUpdate());

      pstmt.reset(con->prepareStatement("SELECT id, NULL FROM test"));
      res.reset(pstmt->executeQuery());
      checkResultSetScrolling(res);
      ASSERT(res->next());

      res.reset();
      res.reset(pstmt->executeQuery());
      checkResultSetScrolling(res);
      ASSERT(res->next());

      if (it->check_as_string && (res->getString(1) != it->as_string))
      {
        sql.str("");
        sql << "... \t\tWARNING - SQL: '" << it->sqldef << "' - expecting '" << it->as_string << "'";
        sql << " got '" << res->getString(1) << "'";
        logMsg(sql.str());
        got_warning = true;
      }

      sql::SQLString value = res->getString(1);
      ASSERT_EQUALS(res->getString("id"), String(value.c_str(), value.length()));
      try
      {
        res->getString(0);
        FAIL("Invalid argument not detected");
      }
      catch (sql::InvalidArgumentException&)
      {
      }

      try
      {
        res->getString(3);
        FAIL("Invalid argument not detected");
      }
      catch (sql::InvalidArgumentException&)
      {
      }

      if (pstmt->getResultSetType() == sql::ResultSet::TYPE_FORWARD_ONLY) {
        continue;
      }
      res->beforeFirst();
      try
      {
        res->getString(1);
        FAIL("Invalid argument not detected");
      }
      catch (sql::SQLDataException&)
      {
      }
      res->afterLast();
      try
      {
        res->getString(1);
        FAIL("Invalid argument not detected");
      }
      catch (sql::SQLDataException&)
      {
      }
      res->first();

      try
      {
        ASSERT_EQUALS(res->getDouble("id"), res->getDouble(1));
        try
        {
          res->getDouble(0);
          FAIL("Invalid argument not detected");
        }
        catch (sql::InvalidArgumentException&)
        {
        }

        try
        {
          res->getDouble(3);
          FAIL("Invalid argument not detected");
        }
        catch (sql::InvalidArgumentException&)
        {
        }

        res->beforeFirst();
        try
        {
          res->getDouble(1);
          FAIL("Invalid argument not detected");
        }
        catch (sql::SQLDataException&)
        {
        }
        res->afterLast();
        try
        {
          res->getDouble(1);
          FAIL("Invalid argument not detected");
        }
        catch (sql::SQLDataException&)
        {
        }
        res->first();

        ASSERT_EQUALS(res->getInt(1), res->getInt("id"));
        try
        {
          res->getInt(0);
          FAIL("Invalid argument not detected");
        }
        catch (sql::InvalidArgumentException&)
        {
        }

        try
        {
          res->getInt(3);
          FAIL("Invalid argument not detected");
        }
        catch (sql::InvalidArgumentException&)
        {
        }

        res->beforeFirst();
        try
        {
          res->getInt(1);
          FAIL("Invalid argument not detected");
        }
        catch (sql::SQLDataException&)
        {
        }
        res->afterLast();
        try
        {
          res->getInt(1);
          FAIL("Invalid argument not detected");
        }
        catch (sql::SQLDataException&)
        {
        }
        res->first();

        ASSERT_EQUALS(res->getUInt(1), res->getUInt("id"));
        try
        {
          res->getUInt(0);
          FAIL("Invalid argument not detected");
        }
        catch (sql::InvalidArgumentException&)
        {
        }

        try
        {
          res->getUInt(3);
          FAIL("Invalid argument not detected");
        }
        catch (sql::InvalidArgumentException&)
        {
        }

        res->beforeFirst();
        try
        {
          res->getUInt(1);
          FAIL("Invalid argument not detected");
        }
        catch (sql::SQLDataException&)
        {
        }
        res->afterLast();
        try
        {
          res->getUInt(1);
          FAIL("Invalid argument not detected");
        }
        catch (sql::SQLDataException&)
        {
        }
        res->first();

        ASSERT_EQUALS(res->getInt64("id"), res->getInt64(1));
        try
        {
          res->getInt64(0);
          FAIL("Invalid argument not detected");
        }
        catch (sql::InvalidArgumentException&)
        {
        }

        try
        {
          res->getInt64(3);
          FAIL("Invalid argument not detected");
        }
        catch (sql::InvalidArgumentException&)
        {
        }

        res->beforeFirst();
        try
        {
          res->getInt64(1);
          FAIL("Invalid argument not detected");
        }
        catch (sql::SQLDataException&)
        {
        }
        res->afterLast();
        try
        {
          res->getInt64(1);
          FAIL("Invalid argument not detected");
        }
        catch (sql::SQLDataException&)
        {
        }
        res->first();

        ASSERT_EQUALS(res->getUInt64("id"), res->getUInt64(1));
        try
        {
          res->getUInt64(0);
          FAIL("Invalid argument not detected");
        }
        catch (sql::InvalidArgumentException&)
        {
        }

        try
        {
          res->getUInt64(3);
          FAIL("Invalid argument not detected");
        }
        catch (sql::InvalidArgumentException&)
        {
        }

        res->beforeFirst();
        try
        {
          res->getUInt64(1);
          FAIL("Invalid argument not detected");
        }
        catch (sql::SQLDataException&)
        {
        }
        res->afterLast();
        try
        {
          res->getUInt64(1);
          FAIL("Invalid argument not detected");
        }
        catch (sql::SQLDataException&)
        {
        }
      }
      catch (sql::SQLException & e)
      {
        //All is good
        if ((e.getErrorCode() != 1264 || e.getSQLState().compare("22003") != 0) && !e.getMessage().startsWith("getDouble not available for data field type"))
        {
          throw e;
        }
      }
      res->first();

      ASSERT_EQUALS(res->getBoolean("id"), res->getBoolean(1));
      try
      {
        res->getBoolean(0);
        FAIL("Invalid argument not detected");
      }
      catch (sql::InvalidArgumentException&)
      {
      }

      try
      {
        res->getBoolean(3);
        FAIL("Invalid argument not detected");
      }
      catch (sql::InvalidArgumentException&)
      {
      }

      res->beforeFirst();
      try
      {
        res->getBoolean(1);
        FAIL("Invalid argument not detected");
      }
      catch (sql::SQLDataException&)
      {
      }
      res->afterLast();
      try
      {
        res->getBoolean(1);
        FAIL("Invalid argument not detected");
      }
      catch (sql::SQLDataException&)
      {
      }
      res->first();

      /* YEAR is first type after char/bin types(traversing backwards). The way getBlob test is written now,
         it will work correctly only for those types(and maybe some others), and YEAR is firdt type it will not */
      if (it->name == "YEAR")
      {
        blobTestMakesSense= false;
      }
      // TODO - make BLOB
      if (it->check_as_string && blobTestMakesSense)
      {
        {
          std::unique_ptr<std::istream> blob_output_stream(res->getBlob(1));
          len=it->as_string.length();
          std::unique_ptr<char[]> blob_out(new char[len]);
          blob_output_stream->read(blob_out.get(), len);
          if (it->as_string.compare(0, static_cast<std::size_t>(blob_output_stream->gcount())
                                    , blob_out.get(), static_cast<std::size_t>(blob_output_stream->gcount())))
          {
            sql.str("");
            sql << "... \t\tWARNING - SQL: '" << it->sqldef << "' - expecting '" << it->as_string << "'";
            sql << " got '" << res->getString(1) << "'";
            logMsg(sql.str());
            got_warning=false;
          }
        }

        {
          std::unique_ptr<std::istream> blob_output_stream(res->getBlob("id"));
          len=it->as_string.length();
          std::unique_ptr<char[]> blob_out(new char[len]);
          blob_output_stream->read(blob_out.get(), len);
          if (it->as_string.compare(0, static_cast<std::size_t>(blob_output_stream->gcount())
                                    , blob_out.get(), static_cast<std::size_t>(blob_output_stream->gcount())))
          {
            sql.str("");
            sql << "... \t\tWARNING - SQL: '" << it->sqldef << "' - expecting '" << it->as_string << "'";
            sql << " got '" << res->getString(1) << "'";
            logMsg(sql.str());
            got_warning=false;
          }
        }
      }
      try
      {
        res->getBlob(0);
        FAIL("Invalid argument not detected");
      }
      catch (sql::InvalidArgumentException &)
      {
      }

      try
      {
        res->getBlob(3);
        FAIL("Invalid argument not detected");
      }
      catch (sql::InvalidArgumentException &)
      {
      }

      res->beforeFirst();
      try
      {
        res->getBlob(1);
        FAIL("Invalid argument not detected");
      }
      catch (sql::SQLDataException&)
      {
      }
      res->afterLast();
      try
      {
        res->getBlob(1);
        FAIL("Invalid argument not detected");
      }
      catch (sql::SQLDataException&)
      {
      }
      res->first();

    }
    stmt->execute("DROP TABLE IF EXISTS test");
    if (got_warning)
      FAIL("See warnings");

  }
  catch (sql::SQLException &e)
  {
    logErr(e.what());
    logErr("SQLState: " + std::string(e.getSQLState()));
    fail(e.what(), __FILE__, __LINE__);
  }
}

void preparedstatement::assortedSetType()
{
  logMsg("preparedstatement::assortedSetType() - MySQL_PreparedStatement::set*");

  //TODO: Enable it after fixing
  //SKIP("Removed until fixed");

  std::stringstream sql;
  std::vector<columndefinition>::iterator it;
  stmt.reset(con->createStatement());
  bool got_warning=false;

  try
  {

    for (it=columns.end(), it--; it != columns.begin(); it--)
    {
      stmt->execute("DROP TABLE IF EXISTS test");
      sql.str("");
      sql << "CREATE TABLE test(dummy TIMESTAMP, id " << it->sqldef << ")";
      try
      {
        stmt->execute(sql.str());
        sql.str("");
        sql << "... testing '" << it->sqldef << "'";
        logMsg(sql.str());
      }
      catch (sql::SQLException &)
      {
        sql.str("");
        sql << "... skipping '" << it->sqldef << "'";
        logMsg(sql.str());
        continue;
      }

      pstmt.reset(con->prepareStatement("INSERT INTO test(id) VALUES (?)"));

      if (it->name == "BIT")
      {
        pstmt->setLong(1, std::stoull(it->value));
        ASSERT_EQUALS(1, pstmt->executeUpdate());
      }
      else
      {
        pstmt->setString(1, it->value);
        ASSERT_EQUALS(1, pstmt->executeUpdate());

        pstmt->clearParameters();
        pstmt->setDateTime(1, it->value);
        ASSERT_EQUALS(1, pstmt->executeUpdate());

        pstmt->clearParameters();
        pstmt->setBigInt(1, it->value);
        ASSERT_EQUALS(1, pstmt->executeUpdate());
      }
      

      pstmt->clearParameters();
      try
      {
        pstmt->setString(0, "overflow");
        FAIL("Invalid argument not detected");
      }
      catch (sql::SQLException&)
      {
      }

      pstmt->clearParameters();
      try
      {
        pstmt->setString(2, "invalid");
        FAIL("Invalid argument not detected");
      }
      catch (sql::SQLException&)
      {
      }

      pstmt->clearParameters();
      try
      {
        pstmt->setBigInt(0, it->value);
        FAIL("Invalid argument not detected");
      }
      catch (sql::SQLException&)
      {
      }

      pstmt->clearParameters();
      try
      {
        pstmt->setBigInt(2, it->value);
        FAIL("Invalid argument not detected");
      }
      catch (sql::SQLException&)
      {
      }

      pstmt->clearParameters();
      // enum won't accept 0 as a value
      pstmt->setBoolean(1, it->name.compare("ENUM") == 0);
      ASSERT_EQUALS(1, pstmt->executeUpdate());

      pstmt->clearParameters();
      try
      {
        pstmt->setBoolean(0, false);
        FAIL("Invalid argument not detected");
      }
      catch (sql::SQLException&)
      {
      }

      pstmt->clearParameters();
      try
      {
        pstmt->setBoolean(2, false);
        FAIL("Invalid argument not detected");
      }
      catch (sql::SQLException&)
      {
      }

      pstmt->clearParameters();
      try
      {
        pstmt->setDateTime(0, it->value);
        FAIL("Invalid argument not detected");
      }
      catch (sql::SQLException&)
      {
      }

      pstmt->clearParameters();
      try
      {
        pstmt->setDateTime(2, it->value);
        FAIL("Invalid argument not detected");
      }
      catch (sql::SQLException&)
      {
      }

      pstmt->clearParameters();
      pstmt->setDouble(1, 1.23);

      if (it->name != "TIMESTAMP" && it->name != "DATETIME" && it->name != "DATE")
      {
        try
        {
          ASSERT_EQUALS(1, pstmt->executeUpdate());
        }
        catch(sql::SQLException& e)
        {
          if (!((it->name == "VARBINARY" || it->name == "BINARY" || it->name == "CHAR" || it->name == "VARCHAR") &&
            it->precision < 30 && e.getSQLState() == "22001" && e.getErrorCode() == 1406))
          {
            TEST_THROW(sql::SQLException, e);
          }
        }

        pstmt->clearParameters();
        try
        {
          pstmt->setDouble(0, 1.23);
          FAIL("Invalid argument not detected");
        }
        catch (sql::SQLException&)
        {
        }

        pstmt->clearParameters();
        try
        {
          pstmt->setDouble(2, 1.23);
          FAIL("Invalid argument not detected");
        }
        catch (sql::SQLException&)
        {
        }

        pstmt->clearParameters();
        pstmt->setInt(1, 1);
        ASSERT_EQUALS(1, pstmt->executeUpdate());

        pstmt->clearParameters();
        try
        {
          pstmt->setInt(0, (int32_t)-1);
          FAIL("Invalid argument not detected");
        }
        catch (sql::SQLException&)
        {
        }

        pstmt->clearParameters();
        try
        {
          pstmt->setInt(2, (int32_t)-1);
          FAIL("Invalid argument not detected");
        }
        catch (sql::SQLException&)
        {
        }

        pstmt->clearParameters();
        pstmt->setUInt(1, (uint32_t)1);
        ASSERT_EQUALS(1, pstmt->executeUpdate());

        pstmt->clearParameters();
        try
        {
          pstmt->setUInt(0, (uint32_t)1);
          FAIL("Invalid argument not detected");
        }
        catch (sql::SQLException&)
        {
        }

        pstmt->clearParameters();
        try
        {
          pstmt->setUInt(2, (uint32_t)1);
          FAIL("Invalid argument not detected");
        }
        catch (sql::SQLException&)
        {
        }

        pstmt->clearParameters();
        pstmt->setInt64(1, 1);
        ASSERT_EQUALS(1, pstmt->executeUpdate());

        pstmt->clearParameters();
        pstmt->setUInt64(1, (uint64_t)1);
        ASSERT_EQUALS(1, pstmt->executeUpdate());

        pstmt->clearParameters();
        try
        {
          pstmt->setUInt64(0, (uint64_t)1);
          FAIL("Invalid argument not detected");
        }
        catch (sql::SQLException&)
        {
        }

        pstmt->clearParameters();
        try
        {
          pstmt->setUInt64(2, (uint64_t)-1);
          FAIL("Invalid argument not detected");
        }
        catch (sql::SQLException&)
        {
        }
      }

      if (it->is_nullable)
      {
        pstmt->clearParameters();
        pstmt->setNull(1, it->ctype);
        ASSERT_EQUALS(1, pstmt->executeUpdate());

        pstmt->clearParameters();
        try
        {
          pstmt->setNull(0, it->ctype);
          FAIL("Invalid argument not detected");
        }
        catch (sql::SQLException&)
        {
        }

        pstmt->clearParameters();
        try
        {
          pstmt->setNull(2, it->ctype);
          FAIL("Invalid argument not detected");
        }
        catch (sql::SQLException&)
        {
        }
      }

      pstmt->clearParameters();
      pstmt.reset(con->prepareStatement("INSERT INTO test(id) VALUES (?)"));
      std::stringstream blob_input_stream;
      blob_input_stream.str(it->value);
      pstmt->setBlob(1, &blob_input_stream);
      try
      {
        ASSERT_EQUALS(1, pstmt->executeUpdate());
      }
      catch (sql::SQLException & e)
      {
        if (!(e.getErrorCode() == 1265 || e.getErrorCode() == 1406) || (it->name.compare("SET") != 0 && it->name.compare("ENUM") != 0 && it->name.compare("BIT") != 0))
        {
          throw e;
        }
      }

      pstmt->clearParameters();
      try
      {
        pstmt->setBlob(0, &blob_input_stream);
        FAIL("Invalid argument not detected");
      }
      catch (sql::SQLException&)
      {
      }

      pstmt->clearParameters();
      try
      {
        pstmt->setBlob(2, &blob_input_stream);
        FAIL("Invalid argument not detected");
      }
      catch (sql::SQLException&)
      {
      }

      pstmt.reset(con->prepareStatement("SELECT COUNT(IFNULL(id, 1)) AS _num FROM test"));
      res.reset(pstmt->executeQuery());
      checkResultSetScrolling(res);
      ASSERT(res->next());
      if (res->getInt("_num") != (11 + (int) it->is_nullable))
      {
        sql.str("");
        sql << "....\t\tWARNING, SQL: " << it->sqldef << ", nullable " << std::boolalpha;
        sql << it->is_nullable << ", found " << res->getInt(1) << "columns but";
        sql << " expecting " << (11 + (int) it->is_nullable);
        logMsg(sql.str());
        got_warning=true;
      }

    }
    stmt->execute("DROP TABLE IF EXISTS test");
    if (got_warning)
    {
      SKIP("There were warnings, but that is due to changes in the test, that made detecting of warnings obsolete");
    }

  }
  catch (sql::SQLException &e)
  {
    logErr(e.what());
    logErr("SQLState: " + std::string(e.getSQLState()));
    std::string message("The error occured on type:");
    message.append(it->sqldef).append(".").append(e.what());
    fail(message.c_str(), __FILE__, __LINE__);
  }
}

void preparedstatement::setNull()
{
  logMsg("preparedstatement::setNull() - MySQL_PreparedStatement::*");

  std::stringstream sql;
  stmt.reset(con->createStatement());

  try
  {
    stmt->execute("DROP TABLE IF EXISTS test");
    stmt->execute("CREATE TABLE test(id INT)");
    pstmt.reset(con->prepareStatement("INSERT INTO test(id) VALUES (?)"));
    pstmt->setNull(1, sql::DataType::INTEGER);
    ASSERT_EQUALS(1, pstmt->executeUpdate());

    pstmt.reset(con->prepareStatement("SELECT id FROM test"));
    res.reset(pstmt->executeQuery());
    checkResultSetScrolling(res);
    ASSERT(res->next());
    ASSERT(res->isNull(1));
  }
  catch (sql::SQLException &e)
  {
    logErr(e.what());
    logErr("SQLState: " + std::string(e.getSQLState()));
    fail(e.what(), __FILE__, __LINE__);
  }

  try
  {
    stmt->execute("DROP TABLE IF EXISTS test");
    stmt->execute("CREATE TABLE test(id INT NOT NULL)");
    pstmt.reset(con->prepareStatement("INSERT INTO test(id) VALUES (?)"));
    pstmt->setNull(1, sql::DataType::INTEGER);
    pstmt->executeUpdate();
    FAIL("Should fail");
  }
  catch (sql::SQLException &)
  {
  }

}

void preparedstatement::checkClosed()
{
  logMsg("preparedstatement::checkClosed() - MySQL_PreparedStatement::close()");

  try
  {
    pstmt.reset(con->prepareStatement("SELECT 1"));
    pstmt->close();
  }
  catch (sql::SQLException &e)
  {
    logErr(e.what());
    logErr("SQLState: " + std::string(e.getSQLState()));
    fail(e.what(), __FILE__, __LINE__);
  }

}

void preparedstatement::getMetaData()
{
  logMsg("preparedstatement::getMetaData() - MySQL_PreparedStatement::getMetaData()");

  std::stringstream sql;
  std::vector<columndefinition>::iterator it;
  stmt.reset(con->createStatement());
  ResultSetMetaData meta_ps;
  ResultSetMetaData meta_st;
  ResultSet res_st;
  bool got_warning=false;
  unsigned int i;

  try
  {

    for (it=columns.end(), it--; it != columns.begin(); it--)
    {
      stmt->execute("DROP TABLE IF EXISTS test");
      sql.str("");
      sql << "CREATE TABLE test(dummy TIMESTAMP, id " << it->sqldef << ")";
      try
      {
        stmt->execute(sql.str());
        sql.str("");
        sql << "... testing '" << it->sqldef << "'";
        logMsg(sql.str());
      }
      catch (sql::SQLException &)
      {
        sql.str("");
        sql << "... skipping '" << it->sqldef << "'";
        logMsg(sql.str());
        continue;
      }

      pstmt.reset(con->prepareStatement("INSERT INTO test(id) VALUES (?)"));
      if (it->name == "BIT")
      {
        pstmt->setLong(1, std::stoull(it->value));
      }
      else
      {
        pstmt->setString(1, it->value);
      }
      ASSERT_EQUALS(1, pstmt->executeUpdate());

      pstmt.reset(con->prepareStatement("SELECT id, dummy, NULL, -1.1234, 'Warum nicht...' FROM test"));
      res.reset(pstmt->executeQuery());
      meta_ps.reset(res->getMetaData());

      res_st.reset(stmt->executeQuery("SELECT id, dummy, NULL, -1.1234, 'Warum nicht...' FROM test"));
      meta_st.reset(res->getMetaData());

      ASSERT_EQUALS(meta_ps->getColumnCount(), meta_st->getColumnCount());

      for (i=1; i <= meta_ps->getColumnCount(); i++)
      {
        ASSERT_EQUALS(meta_ps->getCatalogName(i), meta_st->getCatalogName(i));
        ASSERT_EQUALS(meta_ps->getColumnDisplaySize(i), meta_st->getColumnDisplaySize(i));
        ASSERT_EQUALS(meta_ps->getColumnLabel(i), meta_st->getColumnLabel(i));
        ASSERT_EQUALS(meta_ps->getColumnName(i), meta_st->getColumnName(i));
        ASSERT_EQUALS(meta_ps->getColumnType(i), meta_st->getColumnType(i));
        ASSERT_EQUALS(meta_ps->getColumnTypeName(i), meta_st->getColumnTypeName(i));
        ASSERT_EQUALS(meta_ps->getPrecision(i), meta_st->getPrecision(i));
        ASSERT_EQUALS(meta_ps->getScale(i), meta_st->getScale(i));
        ASSERT_EQUALS(meta_ps->getSchemaName(i), meta_st->getSchemaName(i));
        ASSERT_EQUALS(meta_ps->getTableName(i), meta_st->getTableName(i));
        ASSERT_EQUALS(meta_ps->isAutoIncrement(i), meta_st->isAutoIncrement(i));
        ASSERT_EQUALS(meta_ps->isCaseSensitive(i), meta_st->isCaseSensitive(i));
        ASSERT_EQUALS(meta_ps->isCurrency(i), meta_st->isCurrency(i));
        ASSERT_EQUALS(meta_ps->isDefinitelyWritable(i), meta_st->isDefinitelyWritable(i));
        ASSERT_EQUALS(meta_ps->isNullable(i), meta_st->isNullable(i));
        ASSERT_EQUALS(meta_ps->isReadOnly(i), meta_st->isReadOnly(i));
        ASSERT_EQUALS(meta_ps->isSearchable(i), meta_st->isSearchable(i));
        ASSERT_EQUALS(meta_ps->isSigned(i), meta_st->isSigned(i));
        ASSERT_EQUALS(meta_ps->isWritable(i), meta_st->isWritable(i));
      }

      try
      {
        meta_ps->getCatalogName(0);
        FAIL("Invalid argument not detected");
      }
      catch (sql::InvalidArgumentException&)
      {
      }

    }
    stmt->execute("DROP TABLE IF EXISTS test");
    if (got_warning)
      FAIL("See warnings");

  }
  catch (sql::SQLException &e)
  {
    logErr(e.what());
    logErr("SQLState: " + std::string(e.getSQLState()));
    fail(e.what(), __FILE__, __LINE__);
  }
}

bool preparedstatement::createSP(std::string sp_code)
{
  try
  {
    stmt.reset(con->createStatement());
    stmt->execute("DROP PROCEDURE IF EXISTS p");
  }
  catch (sql::SQLException &e)
  {
    logMsg(e.what());
    return false;
  }

  try
  {
    pstmt.reset(con->prepareStatement(sp_code));
    ASSERT(!pstmt->execute());
    logMsg("... using PS for everything");
  }
  catch (sql::SQLException &e)
  {
    if (e.getErrorCode() != 1295)
    {
      logErr(e.what());
      std::stringstream msg;
      msg.str("");
      msg << "SQLState: " << e.getSQLState() << ", MySQL error code: " << e.getErrorCode();
      logErr(msg.str());
      fail(e.what(), __FILE__, __LINE__);
    }
    stmt->execute(sp_code);
  }

  return true;
}

void preparedstatement::callSP()
{
  logMsg("preparedstatement::callSP() - MySQL_PreparedStatement::*()");
  std::string sp_code("CREATE PROCEDURE p(OUT ver_param VARCHAR(250)) BEGIN SELECT VERSION() INTO ver_param; END;");
  DatabaseMetaData dbmeta(con->getMetaData());
  bool autoCommit= con->getAutoCommit();

  /* Version on the server can be different from the one reported by MaxScale. And we are testing here SP, not the connection metadata */
  if (isSkySqlHA() || isMaxScale())
  {
    sp_code= "CREATE PROCEDURE p(OUT ver_param VARCHAR(250)) BEGIN SELECT '" + dbmeta->getDatabaseProductVersion() + "' INTO ver_param; END;";
  }

  try
  {
    if (!createSP(sp_code))
    {
      logMsg("... skipping:");
      return;
    }
    if (isSkySqlHA() || isMaxScale())
    {
      con->setAutoCommit(false);
    }
    try
    {
      pstmt.reset(con->prepareStatement("CALL p(@version)"));
      ASSERT(!pstmt->execute());
      ASSERT(!pstmt->execute());
    }
    catch (sql::SQLException & e)
    {
      if (isSkySqlHA() || isMaxScale())
      {
        con->rollback();
        con->setAutoCommit(autoCommit);
      }
      if (e.getErrorCode() != 1295)
      {
        logErr(e.what());
        std::stringstream msg;
        msg.str("");
        msg << "SQLState: " << e.getSQLState() << ", MySQL error code: " << e.getErrorCode();
        logErr(msg.str());
        fail(e.what(), __FILE__, __LINE__);
      }
      // PS protocol does not support CALL
      return;
    }

    pstmt.reset(con->prepareStatement("SELECT @version AS _version"));
    res.reset(pstmt->executeQuery());
    ASSERT(res->next());
    ASSERT_EQUALS(dbmeta->getDatabaseProductVersion(), res->getString("_version"));

    pstmt.reset(con->prepareStatement("SET @version='no_version'"));
    ASSERT(!pstmt->execute());
    pstmt.reset(con->prepareStatement("CALL p(@version)"));
    ASSERT(!pstmt->execute());
    pstmt.reset(con->prepareStatement("SELECT @version AS _version"));
    res.reset(pstmt->executeQuery());
    ASSERT(res->next());
    ASSERT_EQUALS(dbmeta->getDatabaseProductVersion(), res->getString("_version"));
    if (isSkySqlHA() || isMaxScale())
    {
      con->commit();
      con->setAutoCommit(autoCommit);
    }
  }
  catch (sql::SQLException &e)
  {
    if (isSkySqlHA() || isMaxScale())
    {
      con->rollback();
      con->setAutoCommit(autoCommit);
    }
    logErr(e.what());
    std::stringstream msg;
    msg.str("");
    msg << "SQLState: " << e.getSQLState() << ", MySQL error code: " << e.getErrorCode();
    logErr(msg.str());
    fail(e.what(), __FILE__, __LINE__);
  }
}

void preparedstatement::callSPInOut()
{
  logMsg("preparedstatement::callSPInOut() - MySQL_PreparedStatement::*()");
  std::string sp_code("CREATE PROCEDURE p(IN ver_in VARCHAR(25), OUT ver_out VARCHAR(25)) BEGIN SELECT ver_in INTO ver_out; END;");
  bool autoCommit = con->getAutoCommit();

  /* Version on the server can be different from the one reported by MaxScale. And we are testing here SP, not the connection metadata */
  if (isSkySqlHA() || isMaxScale())
  {
    con->setAutoCommit(false);
  }
  try
  {
    if (!createSP(sp_code))
    {
      logMsg("... skipping: cannot create SP");
      if (isSkySqlHA() || isMaxScale())
      {
        con->setAutoCommit(autoCommit);
      }
      return;
    }

    try
    {
      cstmt.reset(con->prepareCall(" {CALL p('myver', @version) }"));
      ASSERT(!cstmt->execute());
    }
    catch (sql::SQLException &e)
    {
      if (isSkySqlHA() || isMaxScale())
      {
        con->setAutoCommit(autoCommit);
      }
      if (e.getErrorCode() != 1295)
      {
        logErr(e.what());
        std::stringstream msg1;
        msg1.str("");
        msg1 << "SQLState: " << e.getSQLState() << ", MySQL error code: " << e.getErrorCode();
        logErr(msg1.str());
        fail(e.what(), __FILE__, __LINE__);
      }
      // PS protocol does not support CALL
      logMsg("... skipping: PS protocol does not support CALL");
      return;
    }
    pstmt.reset(con->prepareStatement("SELECT @version AS _version"));
    res.reset(pstmt->executeQuery());
    ASSERT(res->next());
    ASSERT_EQUALS("myver", res->getString("_version"));

    if (isSkySqlHA() || isMaxScale())
    {
      con->setAutoCommit(autoCommit);
    }
  }
  catch (sql::SQLException &e)
  {
    if (isSkySqlHA() || isMaxScale())
    {
      con->setAutoCommit(autoCommit);
    }
    logErr(e.what());
    std::stringstream msg2;
    msg2.str("");
    msg2 << "SQLState: " << e.getSQLState() << ", MySQL error code: " << e.getErrorCode();
    logErr(msg2.str());
    fail(e.what(), __FILE__, __LINE__);
  }
}

void preparedstatement::callSPInOutWithPs()
{
  logMsg("preparedstatement::callSPInOut() - MySQL_PreparedStatement::*()");
  std::string sp_code("CREATE PROCEDURE p(IN ver_in VARCHAR(25), OUT ver_out VARCHAR(25)) BEGIN SELECT ver_in INTO ver_out; END;");
  bool autoCommit = con->getAutoCommit();

  /* Version on the server can be different from the one reported by MaxScale. And we are testing here SP, not the connection metadata */
  if (isSkySqlHA() || isMaxScale())
  {
    con->setAutoCommit(false);
  }
  try
  {
    if (!createSP(sp_code))
    {
      logMsg("... skipping: cannot create SP");
      if (isSkySqlHA() || isMaxScale())
      {
        con->setAutoCommit(autoCommit);
      }
      return;
    }

    try
    {
      pstmt.reset(con->prepareStatement("CALL p('myver', @version)"));
      ASSERT(!pstmt->execute());
    }
    catch (sql::SQLException &e)
    {
      if (isSkySqlHA() || isMaxScale())
      {
        con->setAutoCommit(autoCommit);
      }
      if (e.getErrorCode() != 1295)
      {
        logErr(e.what());
        std::stringstream msg1;
        msg1.str("");
        msg1 << "SQLState: " << e.getSQLState() << ", MySQL error code: " << e.getErrorCode();
        logErr(msg1.str());
        fail(e.what(), __FILE__, __LINE__);
      }
      // PS protocol does not support CALL
      logMsg("... skipping: PS protocol does not support CALL");
      return;
    }
    pstmt.reset(con->prepareStatement("SELECT @version AS _version"));
    res.reset(pstmt->executeQuery());
    ASSERT(res->next());
    ASSERT_EQUALS("myver", res->getString("_version"));

    if (isSkySqlHA() || isMaxScale())
    {
      con->setAutoCommit(autoCommit);
    }
  }
  catch (sql::SQLException &e)
  {
    if (isSkySqlHA() || isMaxScale())
    {
      con->setAutoCommit(autoCommit);
    }
    logErr(e.what());
    std::stringstream msg2;
    msg2.str("");
    msg2 << "SQLState: " << e.getSQLState() << ", MySQL error code: " << e.getErrorCode();
    logErr(msg2.str());
    fail(e.what(), __FILE__, __LINE__);
  }
}


void preparedstatement::callSP2()
{
  logMsg("preparedstatement::callSPWithPS() - MySQL_PreparedStatement::*()");

  try
  {
    std::string sp_code("CREATE PROCEDURE p(IN val VARCHAR(25)) BEGIN SET @sql = CONCAT('SELECT \"', val, '\"'); PREPARE stmt FROM @sql; EXECUTE stmt; DROP PREPARE stmt; END;");
    if (!createSP(sp_code))
    {
      logMsg("... skipping:");
      return;
    }

    try
    {
      cstmt.reset(con->prepareCall("CALL p('abc')"));
      res.reset(cstmt->executeQuery());
    }
    catch (sql::SQLException &e)
    {
      if (e.getErrorCode() != 1295)
      {
        logErr(e.what());
        std::stringstream msg1;
        msg1.str("");
        msg1 << "SQLState: " << e.getSQLState() << ", MySQL error code: " << e.getErrorCode();
        logErr(msg1.str());
        fail(e.what(), __FILE__, __LINE__);
      }
      // PS interface cannot call this kind of statement
      return;
    }
    ASSERT(res->next());
    ASSERT_EQUALS("abc", res->getString(1));
    std::stringstream msg2;
    msg2.str("");
    msg2 << "... val = '" << res->getString(1) << "'";
    logMsg(msg2.str());

    while (cstmt->getMoreResults())
    {
    }

    try
    {
      cstmt.reset(con->prepareCall("CALL p(?)"));
      cstmt->setString(1, "123");
      res.reset(cstmt->executeQuery());
      ASSERT(res->next());
      ASSERT_EQUALS("123", res->getString(1));
      ASSERT(!res->next());
    }
    catch (sql::SQLException &e)
    {
      if (e.getErrorCode() != 1295)
      {
        logErr(e.what());
        std::stringstream msg3;
        msg3.str("");
        msg3 << "SQLState: " << e.getSQLState() << ", MySQL error code: " << e.getErrorCode();
        logErr(msg3.str());
        fail(e.what(), __FILE__, __LINE__);
      }
      // PS interface cannot call this kind of statement
      return;
    }
    res->close();
    /*while (cstmt->getMoreResults())
    {
    }*/
  }
  catch (sql::SQLException &e)
  {
    if (e.getErrorCode() != 1295)
    {
      logErr(e.what());
      std::stringstream msg4;
      msg4.str("");
      msg4 << "SQLState: " << e.getSQLState() << ", MySQL error code: " << e.getErrorCode();
      logErr(msg4.str());
      fail(e.what(), __FILE__, __LINE__);
    }
  }
}


void preparedstatement::callSP2WithPS()
{
  logMsg("preparedstatement::callSPWithPS() - MySQL_PreparedStatement::*()");

  try
  {
    std::string sp_code("CREATE PROCEDURE p(IN val VARCHAR(25)) BEGIN SET @sql = CONCAT('SELECT \"', val, '\"'); PREPARE stmt FROM @sql; EXECUTE stmt; DROP PREPARE stmt; END;");
    if (!createSP(sp_code))
    {
      logMsg("... skipping:");
      return;
    }

    try
    {
      pstmt.reset(con->prepareStatement("CALL p('abc')"));
      res.reset(pstmt->executeQuery());
    }
    catch (sql::SQLException &e)
    {
      if (e.getErrorCode() != 1295)
      {
        logErr(e.what());
        std::stringstream msg1;
        msg1.str("");
        msg1 << "SQLState: " << e.getSQLState() << ", MySQL error code: " << e.getErrorCode();
        logErr(msg1.str());
        fail(e.what(), __FILE__, __LINE__);
      }
      // PS interface cannot call this kind of statement
      return;
    }
    ASSERT(res->next());
    ASSERT_EQUALS("abc", res->getString(1));
    std::stringstream msg2;
    msg2.str("");
    msg2 << "... val = '" << res->getString(1) << "'";
    logMsg(msg2.str());

    while(pstmt->getMoreResults())
    {}

    try
    {
      pstmt.reset(con->prepareCall("CALL p(?)"));
      pstmt->setString(1, "123");
      res.reset(pstmt->executeQuery());
      ASSERT(res->next());
      ASSERT_EQUALS("123", res->getString(1));
      ASSERT(!res->next());
    }
    catch (sql::SQLException &e)
    {
      if (e.getErrorCode() != 1295)
      {
        logErr(e.what());
        std::stringstream msg3;
        msg3.str("");
        msg3 << "SQLState: " << e.getSQLState() << ", MySQL error code: " << e.getErrorCode();
        logErr(msg3.str());
        fail(e.what(), __FILE__, __LINE__);
      }
      // PS interface cannot call this kind of statement
      return;
    }
    res->close();
  }
  catch (sql::SQLException &e)
  {
    if (e.getErrorCode() != 1295)
    {
      logErr(e.what());
      std::stringstream msg4;
      msg4.str("");
      msg4 << "SQLState: " << e.getSQLState() << ", MySQL error code: " << e.getErrorCode();
      logErr(msg4.str());
      fail(e.what(), __FILE__, __LINE__);
    }
  }
}


void preparedstatement::callSPMultiRes()
{
  logMsg("preparedstatement::callSPMultiRes() - MySQL_PreparedStatement::*()");
  try
  {
    std::string sp_code("CREATE PROCEDURE p() BEGIN SELECT 1; SELECT 2; SELECT 3; END;");
    if (!createSP(sp_code))
    {
      logMsg("... skipping:");
      return;
    }

    try
    {
      pstmt.reset(con->prepareStatement("CALL p()"));
      ASSERT(pstmt->execute());
    }
    catch (sql::SQLException &e)
    {
      if (e.getErrorCode() != 1295)
      {
        logErr(e.what());
        std::stringstream msg1;
        msg1.str("");
        msg1 << "SQLState: " << e.getSQLState() << ", MySQL error code: " << e.getErrorCode();
        logErr(msg1.str());
        fail(e.what(), __FILE__, __LINE__);
      }
      // PS interface cannot call this kind of statement
      return;
    }

    // Should not work prior to MySQL 6.0
    std::stringstream msg2;
    msg2.str("");
    do
    {
      res.reset(pstmt->getResultSet());
      while (res->next())
      {
        msg2 << res->getString(1);
      }
    }
    while (pstmt->getMoreResults());

    ASSERT_EQUALS("123", msg2.str());
  }
  catch (sql::SQLException &e)
  {
    logErr(e.what());
    std::stringstream msg3;
    msg3.str("");
    msg3 << "SQLState: " << e.getSQLState() << ", MySQL error code: " << e.getErrorCode();
    logErr(msg3.str());
    fail(e.what(), __FILE__, __LINE__);
  }
}

void preparedstatement::anonymousSelect()
{
  logMsg("preparedstatement::anonymousSelect() - MySQL_PreparedStatement::*, MYSQL_PS_Resultset::*");

  try
  {
    pstmt.reset(con->prepareStatement("SELECT ' ', NULL"));
    res.reset(pstmt->executeQuery());
    ASSERT(res->next());
    ASSERT_EQUALS(" ", res->getString(1));

    std::string mynull(res->getString(2));
    ASSERT(res->isNull(2));
    ASSERT(res->wasNull());

  }
  catch (sql::SQLException &e)
  {
    logErr(e.what());
    logErr("SQLState: " + std::string(e.getSQLState()));
    fail(e.what(), __FILE__, __LINE__);
  }
}

void preparedstatement::crash()
{
  logMsg("preparedstatement::crash() - MySQL_PreparedStatement::*");

  try
  {
    stmt.reset(con->createStatement());
    stmt->execute("DROP TABLE IF EXISTS test");
    stmt->execute("CREATE TABLE test(dummy TIMESTAMP, id VARCHAR(1))");
    pstmt.reset(con->prepareStatement("INSERT INTO test(id) VALUES (?)"));

    pstmt->clearParameters();
    pstmt->setDouble(1, 1.23);
    ASSERT_EQUALS(1, pstmt->executeUpdate());
  }
  catch (sql::SQLException &e)
  {
    logErr(e.what());
    logErr("SQLState: " + e.getSQLState());
    ASSERT_EQUALS("22001", e.getSQLState());
    ASSERT_EQUALS(1406, e.getErrorCode());
    logErr("Error of field overflow is expected");
  }
}

void preparedstatement::getWarnings()
{
  logMsg("preparedstatement::getWarnings() - MySQL_PreparedStatement::get|clearWarnings()");

  //TODO: Enable it after fixing
  SKIP("Testcase needs to be fixed");

  std::stringstream msg;

  stmt.reset(con->createStatement());
  try
  {
    stmt->execute("DROP TABLE IF EXISTS test");
    stmt->execute("CREATE TABLE test(id INT UNSIGNED)");

    // Generating 2  warnings to make sure we get only the last 1 - won't hurt
    // Lets hope that this will always cause a 1264 or similar warning
    pstmt.reset(con->prepareStatement("INSERT INTO test(id) VALUES (?)"));
    pstmt->setInt(1, -2);
    pstmt->executeUpdate();
    pstmt->setInt(1, -1);
    pstmt->executeUpdate();

    int count= 0;
    for (const sql::SQLWarning* warn=pstmt->getWarnings(); warn; warn=warn->getNextWarning())
    {
      msg.str("");
      msg << "... ErrorCode = '" << warn->getErrorCode() << "', ";
      msg << "SQLState = '" << warn->getSQLState() << "', ";
      msg << "ErrorMessage = '" << warn->getMessage() << "'";
      logMsg(msg.str());

      ASSERT((0 != warn->getErrorCode()));
      if (1264 == warn->getErrorCode())
      {
        ASSERT_EQUALS("22003", warn->getSQLState());
      }
      else
      {
        ASSERT(("" != warn->getSQLState()));
      }
      ASSERT(("" != warn->getMessage()));

    ++count;
    }

  ASSERT_EQUALS(1, count);

    for (const sql::SQLWarning* warn=pstmt->getWarnings(); warn; warn=warn->getNextWarning())
    {
      msg.str("");
      msg << "... ErrorCode = '" << warn->getErrorCode() << "', ";
      msg << "SQLState = '" << warn->getSQLState() << "', ";
      msg << "ErrorMessage = '" << warn->getMessage() << "'";
      logMsg(msg.str());

      ASSERT((0 != warn->getErrorCode()));
      if (1264 == warn->getErrorCode())
      {
        ASSERT_EQUALS("22003", warn->getSQLState());
      }
      else
      {
        ASSERT(("" != warn->getSQLState()));
      }
      ASSERT(("" != warn->getMessage()));
    }

    pstmt->clearWarnings();
    for (const sql::SQLWarning* warn=pstmt->getWarnings(); warn; warn=warn->getNextWarning())
    {
      FAIL("There should be no more warnings!");
    }

  pstmt->setInt(1, -3);
  pstmt->executeUpdate();
  ASSERT(pstmt->getWarnings() != NULL);
  // Statement without tables access does not reset warnings.
  pstmt.reset(con->prepareStatement("SELECT 1"));
    res.reset(pstmt->executeQuery());
  ASSERT(pstmt->getWarnings() == NULL);
    ASSERT(res->next());

    // TODO - how to use getNextWarning() ?
    stmt->execute("DROP TABLE IF EXISTS test");
  }
  catch (sql::SQLException &e)
  {
    logErr(e.what());
    logErr("SQLState: " + std::string(e.getSQLState()));
    fail(e.what(), __FILE__, __LINE__);
  }
}

void preparedstatement::blob()
{
  logMsg("preparedstatement::blob() - MySQL_PreparedStatement::*");

  char blob_input[512];
  std::stringstream blob_input_stream;
  std::stringstream msg;
  char blob_output[512];
  int id;
  int offset=0;

  try
  {
    pstmt.reset(con->prepareStatement("DROP TABLE IF EXISTS test"));
    pstmt->execute();

    pstmt.reset(con->prepareStatement("CREATE TABLE test(id INT, col1 TINYBLOB, col2 TINYBLOB)"));
    pstmt->execute();

    // Most basic INSERT/SELECT...
    pstmt.reset(con->prepareStatement("INSERT INTO test(id, col1) VALUES (?, ?)"));

    for (char ascii_code=CHAR_MIN; ascii_code < CHAR_MAX; ascii_code++)
    {
      blob_output[offset]='\0';
      blob_input[offset++]=ascii_code;
    }
    blob_input[offset]='\0';
    blob_output[offset]='\0';
    for (char ascii_code=CHAR_MAX; ascii_code > CHAR_MIN; ascii_code--)
    {
      blob_output[offset]='\0';
      blob_input[offset++]=ascii_code;
    }
    blob_input[offset]='\0';
    blob_output[offset]='\0';

    id=1;
    blob_input_stream << blob_input;

    pstmt->setInt(1, id);
    pstmt->setBlob(2, &blob_input_stream);
    try
    {
      pstmt->setBlob(3, &blob_input_stream);
      FAIL("Invalid index not detected");
    }
    catch (sql::SQLException&)
    {
    }

    pstmt->execute();
    pstmt.reset(con->prepareStatement("SELECT id, col1 FROM test WHERE id = 1"));
    res.reset(pstmt->executeQuery());

    ASSERT(res->next());

    msg.str("");
    msg << "... simple INSERT/SELECT, '" << std::endl << blob_input << std::endl << "' =? '" << std::endl << res->getString(2) << "'";
    logMsg(msg.str());

    ASSERT_EQUALS(res->getInt(1), id);
    ASSERT_EQUALS(res->getString(2), blob_input_stream.str());
    ASSERT_EQUALS(res->getString(2), blob_input);
    ASSERT_EQUALS(res->getString("col1"), blob_input_stream.str());
    ASSERT_EQUALS(res->getString("col1"), blob_input);

    std::unique_ptr< std::istream > blob_output_stream(res->getBlob(2));
    blob_output_stream->seekg(std::ios::beg);
    blob_output_stream->get(blob_output, offset + 1);
    ASSERT_EQUALS(blob_input_stream.str(), blob_output);

    blob_output_stream.reset(res->getBlob("col1"));
    blob_output_stream->seekg(std::ios::beg);
    blob_output_stream->get(blob_output, offset + 1);
    ASSERT_EQUALS(blob_input, blob_output);

    msg.str("");
    msg << "... second check, '"<< std::endl  << blob_input << std::endl << "' =? '" << std::endl << blob_output << "'";
    logMsg(msg.str());

    ASSERT(!res->next());
    res->close();

    msg.str("");
    // Data is too long to be stored in a TINYBLOB column
    msg << "... this is more than TINYBLOB can hold: ";
    msg << "01234567890123456789012345678901234567890123456789012345678901234567890123456789012345678901234567890123456789012345678901234567890123456789012345678901234567890123456789012345678901234567890123456789012345678901234567890123456789012345678901234567890123456789";
    pstmt.reset(con->prepareStatement("INSERT INTO test(id, col1) VALUES (?, ?)"));
    id=2;
    pstmt->setInt(1, id);
    pstmt->setBlob(2, &msg);
    try {
      pstmt->execute();
      pstmt.reset(con->prepareStatement("SELECT id, col1 FROM test WHERE id = 2"));
      res.reset(pstmt->executeQuery());
      ASSERT(res->next());
      ASSERT_EQUALS(res->getInt(1), id);
      ASSERT_GT((int)(res->getString(2).length()), (int)(msg.str().length()));
      ASSERT(!res->next());
      res->close();

      msg << "- what has happened to the stream?";
      logMsg(msg.str());
    }
    catch (sql::SQLException & e) {
      // If the server is in the strict mode, inserting too long data causes error
      if (e.getErrorCode() == 1406 && e.getSQLState().compare("22001") == 0) {
        logMsg("The server is in the strict mode - couldn't insert too long stream");
      }
      else {
        logErr(e.what());
        logErr("SQLState: " + std::string(e.getSQLState()));
        fail(e.what(), __FILE__, __LINE__);
      }
    }

    pstmt.reset(con->prepareStatement("DROP TABLE IF EXISTS test"));
    pstmt->execute();

  }
  catch (sql::SQLException &e)
  {
    logErr(e.what());
    logErr("SQLState: " + std::string(e.getSQLState()));
    fail(e.what(), __FILE__, __LINE__);
  }

}

void preparedstatement::executeQuery()
{
  logMsg("preparedstatement::executeQuery() - MySQL_PreparedStatement::executeQuery");
  try
  {
    const sql::SQLString option("defaultPreparedStatementResultType");
    int value=sql::ResultSet::TYPE_FORWARD_ONLY;
    con->setClientOption(option, static_cast<void *> (&value));
  }
  catch (sql::MethodNotImplementedException &/*e*/)
  {
    /* not available */
    return;
  }
  try
  {
    stmt.reset(con->createStatement());
    stmt->execute("DROP TABLE IF EXISTS test");
    stmt->execute("CREATE TABLE test(id INT UNSIGNED)");
    stmt->execute("INSERT INTO test(id) VALUES (1), (2), (3)");

    pstmt.reset(con->prepareStatement("SELECT id FROM test ORDER BY id ASC"));
    res.reset(pstmt->executeQuery());
    ASSERT(res->next());
    ASSERT_EQUALS(res->getInt("id"), 1);

    pstmt.reset(con->prepareStatement("DROP TABLE IF EXISTS test"));
    pstmt->execute();
  }
  catch (sql::SQLException &e)
  {
    logErr(e.what());
    std::stringstream msg;
    msg.str("");
    msg << "SQLState: " << e.getSQLState() << ", MySQL error code: " << e.getErrorCode();
    logErr(msg.str());
    fail(e.what(), __FILE__, __LINE__);
  }
}


void preparedstatement::addBatch()
{
  stmt->executeUpdate("DROP TABLE IF EXISTS testAddBatchPs");
  stmt->executeUpdate("CREATE TABLE testAddBatchPs "
    "(id int not NULL)");

  pstmt.reset(con->prepareStatement("INSERT INTO testAddBatchPs VALUES(?)"));
  pstmt->setInt(1, 1);
  pstmt->addBatch();
  pstmt->setInt(1, 2);
  pstmt->addBatch();
  pstmt->setInt(1, 3);
  pstmt->addBatch();

  const sql::Ints& batchRes = pstmt->executeBatch();

  res.reset(stmt->executeQuery("SELECT MIN(id), MAX(id), SUM(id), count(*) FROM testAddBatchPs"));

  ASSERT(res->next());

  ASSERT_EQUALS(1, res->getInt(1));
  ASSERT_EQUALS(3, res->getInt(2));
  ASSERT_EQUALS(6, res->getInt(3));
  ASSERT_EQUALS(3, res->getInt(4));
  ASSERT_EQUALS(3ULL, static_cast<uint64_t>(batchRes.size()));
  ASSERT_EQUALS(1, batchRes[0]);
  ASSERT_EQUALS(1, batchRes[1]);
  ASSERT_EQUALS(1, batchRes[2]);

  ////// The same, but for executeLargeBatch
  stmt->executeUpdate("DELETE FROM testAddBatchPs");

  pstmt->clearBatch();
  pstmt->clearParameters();

  pstmt->setInt(1, 4);
  pstmt->addBatch();
  pstmt->setInt(1, 5);
  pstmt->addBatch();
  pstmt->setInt(1, 6);
  pstmt->addBatch();

  const sql::Longs& batchLRes = pstmt->executeLargeBatch();

  res.reset(stmt->executeQuery("SELECT MIN(id), MAX(id), SUM(id), count(*) FROM testAddBatchPs"));

  ASSERT(res->next());

  ASSERT_EQUALS(4, res->getInt(1));
  ASSERT_EQUALS(6, res->getInt(2));
  ASSERT_EQUALS(15, res->getInt(3));
  ASSERT_EQUALS(3, res->getInt(4));
  ASSERT_EQUALS(3ULL, static_cast<uint64_t>(batchLRes.size()));
  ASSERT_EQUALS(1LL, batchLRes[0]);
  ASSERT_EQUALS(1LL, batchLRes[1]);
  ASSERT_EQUALS(1LL, batchLRes[2]);

  stmt->executeUpdate("DROP TABLE testAddBatchPs");
}


void preparedstatement::concpp88()
{
  pstmt.reset(con->prepareStatement("SELECT 1"));
  res.reset(pstmt->executeQuery());

  ResultSet rs2(pstmt->executeQuery());

  // Re-execution should close RS from previous execution
  ASSERT(res->isClosed());
  pstmt.reset();
  // Parent statemetne destruction should close RS
  ASSERT(res->isClosed());

  createSchemaObject("PROCEDURE", "p_conncpp88", "(OUT outparam int) BEGIN SELECT 2; SELECT 1; SELECT 3 INTO outparam; END;");
  pstmt.reset(con->prepareStatement("CALL p_conncpp88(@resholder)"));
  rs2.reset(pstmt->executeQuery());
  ASSERT(pstmt->getMoreResults());
  ASSERT(rs2->isClosed());
  res.reset(pstmt->getResultSet());
  ASSERT(rs2->isClosed());
  ASSERT(!pstmt->getMoreResults());
  ASSERT(res->isClosed());

  cstmt.reset(con->prepareCall("CALL p_conncpp88(@resholder)"));
  rs2.reset(cstmt->executeQuery());
  ASSERT(rs2->next());
  ASSERT_EQUALS(2, rs2->getInt(1));
  ASSERT(!rs2->next());
  ASSERT(cstmt->getMoreResults());
  ASSERT(rs2->isClosed());
  res.reset(cstmt->getResultSet());
  ASSERT(res->next());
  ASSERT_EQUALS(1, res->getInt(1));
  cstmt.reset();
  ASSERT(res->isClosed());
}


/* Connector wasn't precise enough with double numbers operations and could lose significant digits */
void preparedstatement::bugConcpp96()
{
  createSchemaObject("TABLE", "bugConcpp96", "(`as_double` double NOT NULL, `as_string` varchar(20) NOT NULL, `as_decimal` decimal(15,4) NOT NULL)");

  sql::SQLString selectQuery("SELECT CAST(? AS DOUBLE), ?, CAST(? AS DECIMAL(15,4))");

  pstmt.reset(con->prepareStatement(selectQuery));
  ssps.reset(sspsCon->prepareStatement(selectQuery));
  PreparedStatement ssps2(sspsCon->prepareStatement("INSERT INTO bugConcpp96 (as_double, as_string, as_decimal) VALUES (?, ?, ?)"));

  double numberToInsert(98.765432109), epsilon(0.0001);

  do {
    pstmt->setDouble(1, numberToInsert);
    pstmt->setString(2, std::to_string(numberToInsert));
    pstmt->setDouble(3, numberToInsert);
    res.reset(pstmt->executeQuery());
    ASSERT(res->next());
    ASSERT_EQUALS_EPSILON(numberToInsert, res->getDouble(1), epsilon);
    ASSERT_EQUALS(std::to_string(numberToInsert), res->getString(2));
    ASSERT_EQUALS_EPSILON(numberToInsert, res->getDouble(3), epsilon);

    ssps->setDouble(1, numberToInsert);
    ssps->setString(2, std::to_string(numberToInsert));
    ssps->setDouble(3, numberToInsert);
    ResultSet res2(ssps->executeQuery());
    ASSERT(res2->next());
    ASSERT_EQUALS_EPSILON(numberToInsert, res2->getDouble(1), epsilon);
    ASSERT_EQUALS(std::to_string(numberToInsert), res2->getString(2));
    ASSERT_EQUALS_EPSILON(numberToInsert, res2->getDouble(3), epsilon);

    ssps2->setDouble(1, numberToInsert);
    ssps2->setString(2, std::to_string(numberToInsert));
    ssps2->setDouble(3, numberToInsert);
    ASSERT_EQUALS(1, ssps2->executeUpdate());

    numberToInsert*= 10.0;
  } while (numberToInsert < 1000000000);

  res.reset(stmt->executeQuery("SELECT as_double, as_string, as_decimal FROM bugConcpp96 ORDER BY 1 DESC"));
  
  while (res->next()) {
    // Initially the value is 10 times bigger as the last inserted value
    numberToInsert/= 10.0;
    ASSERT_EQUALS_EPSILON(numberToInsert, res->getDouble(1), epsilon);
    ASSERT_EQUALS(std::to_string(numberToInsert), res->getString(2));
    ASSERT_EQUALS_EPSILON(numberToInsert, res->getDouble(3), epsilon);
    
  }
}

/** Test of rewriteBatchedStatements option. The test does cannot test if the batch is really rewritten, though. 
 */
void preparedstatement::concpp99_batchRewrite()
{
  sql::ConnectOptionsMap connection_properties{{"userName", user}, {"password", passwd}, {"rewriteBatchedStatements", "true"}, {"useTls", useTls ? "true" : "false"}};

  con.reset(driver->connect(url, connection_properties));
  stmt.reset(con->createStatement());
  createSchemaObject("TABLE", "concpp99_batchRewrite", "(id int not NULL PRIMARY KEY, val VARCHAR(31) NOT NULL DEFAULT '')");

  const sql::SQLString insertQuery[]{"INSERT INTO concpp99_batchRewrite VALUES(?,?)",
                                     "INSERT INTO concpp99_batchRewrite(id) VALUES(?) ON DUPLICATE KEY UPDATE val=?"};
  const int32_t id[]{1, 2, 3}, batchResult[]{sql::Statement::SUCCESS_NO_INFO, 1};
  const sql::SQLString val[][3]{{"X'1", "y\"2", "xxx"}, {"","",""}},
    selectQuery("SELECT id, val FROM concpp99_batchRewrite ORDER BY id"),
    deleteQuery("DELETE FROM concpp99_batchRewrite");

  for (std::size_t i= 0; i < sizeof(insertQuery) / sizeof(insertQuery[0]); ++i) {
    pstmt.reset(con->prepareStatement(insertQuery[i]));
    //ssps.reset(sspsCon->prepareStatement(insertQuery[i]));

    for (size_t row = 0; row < sizeof(id) / sizeof(id[0]); ++row) {
      pstmt->setInt(1, id[row]);
      pstmt->setString(2, val[i][row]);
      pstmt->addBatch();
      /*ssps->setInt(1, id[row]);
      ssps->setString(2, val[0][row]);
      ssps->addBatch();*/
    }

    const sql::Ints& batchRes = pstmt->executeBatch();
    ASSERT_EQUALS(static_cast<uint64_t>(sizeof(id) / sizeof(id[0])), static_cast<uint64_t>(batchRes.size()));

    res.reset(stmt->executeQuery(selectQuery));

    for (size_t row = 0; row < sizeof(id) / sizeof(id[0]); ++row) {
      ASSERT(res->next());
      ASSERT_EQUALS(id[row], res->getInt(1));
      ASSERT_EQUALS(val[i][row], res->getString(2));
      // With rewriteBatchedStatements we don't have separate results for each parameters set - only SUCCESS_NO_INFO
      ASSERT_EQUALS(batchResult[i], batchRes[row]);
    }
    ASSERT(!res->next());
    ////// The same, but for executeLargeBatch
    stmt->executeUpdate(deleteQuery);
    //const sql::Ints& batchRes2= ssps->executeBatch();

    pstmt->clearBatch();
    pstmt->clearParameters();

    for (size_t row = 0; row < sizeof(id) / sizeof(id[0]); ++row) {
      pstmt->setInt(1, id[row] + 3);
      pstmt->setString(2, val[0][row]);
      pstmt->addBatch();
    }
    const sql::Longs& batchLRes = pstmt->executeLargeBatch();
    ASSERT_EQUALS(3ULL, static_cast<uint64_t>(batchLRes.size()));

    res.reset(stmt->executeQuery(selectQuery));
    for (size_t row = 0; row < sizeof(id) / sizeof(id[0]); ++row) {
      ASSERT(res->next());
      ASSERT_EQUALS(id[row] + 3, res->getInt(1));
      ASSERT_EQUALS(val[i][row], res->getString(2));
      // With rewriteBatchedStatements we don't have separate results for each parameters set - only SUCCESS_NO_INFO
      ASSERT_EQUALS(static_cast<int64_t>(batchResult[i]), batchLRes[row]);
    }
    ASSERT(!res->next());
    stmt->executeUpdate(deleteQuery);
  }
  // To make sure the framework provides next test with "standard" connection
  con.reset();
}


/** Test of useBulkStmts option. The test does cannot test if the batch is really rewritten, though.
 */
void preparedstatement::concpp106_batchBulk()
{
  sql::ConnectOptionsMap connection_properties{ {"userName", user}, {"password", passwd}, {"useBulkStmts", "true"}, {"useTls", useTls ? "true" : "false"} };

  con.reset(driver->connect(url, connection_properties));
  stmt.reset(con->createStatement());
  createSchemaObject("TABLE", "concpp106_batchBulk", "(id int not NULL PRIMARY KEY, val VARCHAR(31))");

  const sql::SQLString insertQuery[]{ "INSERT INTO concpp106_batchBulk VALUES(?,?)",
                                     "INSERT INTO concpp106_batchBulk(id) VALUES(?) ON DUPLICATE KEY UPDATE val=?" };
  const int32_t id[]{1, 2, 5, 3}, batchResult[]{ sql::Statement::SUCCESS_NO_INFO, sql::Statement::SUCCESS_NO_INFO }, id_expected[]{1,2,3,5};
  const char* val[][4]{{nullptr , "X'1", "y\"2", "xxx"}, {nullptr, nullptr, nullptr, nullptr}},
    *val_expected[][4]{{nullptr, "X'1", "xxx", "y\"2"}, {nullptr, nullptr, nullptr, nullptr}};
  const sql::SQLString selectQuery("SELECT id, val FROM concpp106_batchBulk ORDER BY id"),
    deleteQuery("DELETE FROM concpp106_batchBulk");

  for (std::size_t i = 0; i < sizeof(insertQuery) / sizeof(insertQuery[0]); ++i) {
    pstmt.reset(con->prepareStatement(insertQuery[i]));

    for (uint32_t row = 0; row < sizeof(id) / sizeof(id[0]); ++row) {
      pstmt->setInt(1, id[row]);
      if (val[i][row] != nullptr) {
        pstmt->setString(2, val[0][row]);
      }
      else {
        pstmt->setNull(2, sql::Types::VARCHAR);
      }
      pstmt->addBatch();
    }

    logMsg("Executing batch");
    const sql::Ints& batchRes = pstmt->executeBatch();
    logMsg("Executing batch - finished");
    ASSERT_EQUALS(static_cast<uint64_t>(sizeof(id) / sizeof(id[0])), static_cast<uint64_t>(batchRes.size()));

    res.reset(stmt->executeQuery(selectQuery));

    for (uint32_t row = 0; row < sizeof(id) / sizeof(id[0]); ++row) {
      ASSERT(res->next());
      ASSERT_EQUALS(id_expected[row], res->getInt(1));
      if (val_expected[i][row] == nullptr) {
        ASSERT(res->isNull(2));
        /* SQLString does not have 3rd "null" state, thus for null it returns empty string */
        ASSERT_EQUALS("", res->getString(2));
      }
      else {
        ASSERT_EQUALS(val_expected[i][row], res->getString(2));
      }
      // With rewriteBatchedStatements we don't have separate results for each parameters set - only SUCCESS_NO_INFO
      ASSERT_EQUALS(batchResult[i], batchRes[row]);
    }
    ASSERT(!res->next());
    ////// The same, but for executeLargeBatch
    stmt->executeUpdate(deleteQuery);

    pstmt->clearBatch();
    pstmt->clearParameters();

    for (uint32_t row = 0; row < sizeof(id) / sizeof(id[0]); ++row) {
      pstmt->setInt(1, id[row] + 3);
      if (val[i][row] != nullptr) {
        pstmt->setString(2, val[0][row]);
      }
      else {
        pstmt->setNull(2, sql::Types::VARCHAR);
      }
      pstmt->addBatch();
    }
    logMsg("Executing largeBatch");
    const sql::Longs& batchLRes = pstmt->executeLargeBatch();
    logMsg("Executing largeBatch - finished");
    ASSERT_EQUALS(static_cast<uint64_t>(sizeof(id) / sizeof(id[0])), static_cast<uint64_t>(batchLRes.size()));

    res.reset(stmt->executeQuery(selectQuery));
    for (uint32_t row = 0; row < sizeof(id) / sizeof(id[0]); ++row) {
      ASSERT(res->next());
      ASSERT_EQUALS(id_expected[row] + 3, res->getInt(1));
      if (val_expected[i][row] == nullptr) {
        ASSERT(res->isNull(2));
        /* SQLString does not have 3rd "null" state, thus for null it returns empty string */
        ASSERT_EQUALS("", res->getString(2));
      }
      else {
        ASSERT_EQUALS(val_expected[i][row], res->getString(2));
      }
      // With rewriteBatchedStatements we don't have separate results for each parameters set - only SUCCESS_NO_INFO
      ASSERT_EQUALS(static_cast<int64_t>(batchResult[i]), batchLRes[row]);
    }
    ASSERT(!res->next());
    stmt->executeUpdate(deleteQuery);
  }
  // To make sure the framework provides next test with "standard" connection
  con.reset();
}


<<<<<<< HEAD
int32_t getPsCount(Connection& con)
{
  PreparedStatement ps(con->prepareStatement("SHOW GLOBAL STATUS LIKE 'Prepared_stmt_count'"));
  ResultSet res(ps->executeQuery());
  res->next();
  return res->getInt(2);
}

/** Test of prepared statement cache. Requires exclusive server - otherwise may fail
 */
void preparedstatement::psCache()
{
  sql::ConnectOptionsMap connection_properties{{"userName", user},
                                               {"password", passwd},
                                               {"useServerPrepStmts", "true"},
                                               {"cachePrepStmts", "true"},
                                               {"prepStmtCacheSize", "2"},
                                               {"prepStmtCacheSqlLimit", std::to_string(45 + 1 + db.length())},
                                               {"useTls", useTls ? "true" : "false"}};

  con.reset(driver->connect(url, connection_properties));
  stmt.reset(con->createStatement());
  createSchemaObject("TABLE", "psCache", "(id int not NULL PRIMARY KEY AUTO_INCREMENT, val VARCHAR(31))");

  // getPsCount uses PS and thus - adds to cache and to total number of statements
  int32_t initialCount= getPsCount(con);
  pstmt.reset(con->prepareStatement("INSERT INTO psCache(val) values('XXX')"));

  int32_t newCount= getPsCount(con);
  ASSERT_EQUALS(initialCount + 1, newCount);

  PreparedStatement ps2(con->prepareStatement("INSERT INTO psCache(val) values('XXX')"));
  newCount= getPsCount(con);
  ASSERT_EQUALS(initialCount + 1, newCount);

  ps2->execute();
  pstmt.reset();

  newCount= getPsCount(con);
  ASSERT_EQUALS(initialCount + 1,newCount);

  // Should not get into the cache
  pstmt.reset(con->prepareStatement("SELECT '12345648901234567890123456789012345 > 45'"));
  ps2.reset(con->prepareStatement("SELECT '12345648901234567890123456789012345 > 45'"));

  newCount= getPsCount(con);
  ASSERT_EQUALS(initialCount + 3, newCount);

  // Should still be in cache
  pstmt.reset(con->prepareStatement("INSERT INTO psCache(val) values('XXX')"));
  // ... and one of previously prepared now closed
  newCount= getPsCount(con);
  ASSERT_EQUALS(initialCount + 2, newCount);

  // This should push other INSERT out of the cache, as it is full by now, and the query in the getPsCount
  // was last requested from cache.
  ps2.reset(con->prepareStatement("INSERT INTO psCache(val) values('0')"));
  // Statement count is the same, as last SELECT PS is now closed, but pstmt is not closed, and holds reference to 1st INSERT PS
  newCount= getPsCount(con);
  ASSERT_EQUALS(initialCount + 2, newCount);
  pstmt.reset();
  
  newCount= getPsCount(con);
  ASSERT_EQUALS(initialCount + 1, newCount);

  // To make sure cache is cleared cleanly, and the framework provides next test with "standard" connection
  con.reset();
=======
void preparedstatement::concpp116_getByte()
{
  pstmt.reset(sspsCon->prepareStatement("SELECT ?"));

  // Check for all target locations of the segmentation fault
  for (int8_t i = 0; i < 16; ++i)
  {
    int8_t value= i << 4;
    pstmt->setByte(1, value);
    res.reset(pstmt->executeQuery());
    ASSERT(res->next());
    ASSERT_EQUALS(value, res->getByte(1));
  }

  pstmt.reset(sspsCon->prepareStatement("SELECT '-128', 0xA1B2C3D4, 0x81, 0x881"));
  res.reset(pstmt->executeQuery());
  ASSERT(res->next());
  ASSERT_EQUALS(-128, res->getByte(1));

  ASSERT_EQUALS(int32_t(0xA1B2C3D4), res->getInt(2));

  ASSERT_EQUALS(static_cast<int8_t>(129), res->getByte(3));
  ASSERT_EQUALS(static_cast<int16_t>(129), res->getShort(3));
  ASSERT_EQUALS(129, res->getInt(3));
  ASSERT_EQUALS(129LL, res->getLong(3));
  ASSERT_EQUALS(129, res->getUInt(3));
  ASSERT_EQUALS(129ULL, res->getUInt64(3));

  ASSERT_EQUALS(static_cast<int16_t>(2177), res->getShort(4));//0x881=2177
  ASSERT_EQUALS(2177, res->getInt(4));
  ASSERT_EQUALS(2177U, res->getUInt(4));
  ASSERT_EQUALS(2177ULL, res->getUInt64(4));
  ASSERT_EQUALS(2177LL, res->getLong(4));
>>>>>>> 8641b145
}

} /* namespace preparedstatement */
} /* namespace testsuite */<|MERGE_RESOLUTION|>--- conflicted
+++ resolved
@@ -2164,7 +2164,6 @@
 }
 
 
-<<<<<<< HEAD
 int32_t getPsCount(Connection& con)
 {
   PreparedStatement ps(con->prepareStatement("SHOW GLOBAL STATUS LIKE 'Prepared_stmt_count'"));
@@ -2232,7 +2231,9 @@
 
   // To make sure cache is cleared cleanly, and the framework provides next test with "standard" connection
   con.reset();
-=======
+}
+
+
 void preparedstatement::concpp116_getByte()
 {
   pstmt.reset(sspsCon->prepareStatement("SELECT ?"));
@@ -2266,7 +2267,6 @@
   ASSERT_EQUALS(2177U, res->getUInt(4));
   ASSERT_EQUALS(2177ULL, res->getUInt64(4));
   ASSERT_EQUALS(2177LL, res->getLong(4));
->>>>>>> 8641b145
 }
 
 } /* namespace preparedstatement */
