--- conflicted
+++ resolved
@@ -3289,8 +3289,6 @@
   }
 }
 
-
-<<<<<<< HEAD
 /* Using 1.0 API types with 1.1 driver. i.e. Properties was just a map, now it's defined in the driver class.
    getTables used std::list as parameter type.
    We need this test to be compiled und do not crash */
@@ -3324,8 +3322,6 @@
 }
 
 
-=======
->>>>>>> c343af05
 void connection::concpp94_loadLocalInfile()
 {
   sql::Properties p;
@@ -3339,7 +3335,6 @@
       SKIP("local_infile is OFF at the server, and test could not change that. Doesn't make sense to continue the test");
     }
   }
-<<<<<<< HEAD
   try {
     stmt->execute("LOAD DATA LOCAL INFILE 'nonexistent.txt' INTO TABLE nonexistent(b)");
   }
@@ -3349,8 +3344,6 @@
     }
     //ASSERT_EQUALS(4166, e.getErrorCode());
   }
-=======
->>>>>>> c343af05
 
   p["user"] = user;
   p["password"] = passwd;
@@ -3365,11 +3358,6 @@
   }
   catch (sql::SQLException& e) {
     if (e.getErrorCode() == 1148 || e.getErrorCode() == 4166) {
-<<<<<<< HEAD
-=======
-      printf("\n# ERR: Caught sql::SQLException at ::%d  [%s] (%d/%s)\n", __LINE__, e.what(), e.getErrorCode(), e.getSQLStateCStr());
-      printf("# ");
->>>>>>> c343af05
       FAIL("Wrong error code - local infile is still not allowed");
     }
     //ASSERT(4166!=e.getErrorCode());
@@ -3378,7 +3366,6 @@
 }
 
 
-<<<<<<< HEAD
 void connection::concpp4_sequentialfailover()
 {
   const sql::SQLString dummyHost("240.0.0.1:3307"), sequentialPrefix("jdbc:mariadb:sequential://"), hostsSeparator(",");
@@ -3413,7 +3400,9 @@
   stmt.reset(con->createStatement());
   res.reset(stmt->executeQuery("SELECT CONNECTION_ID()"));
   ASSERT(res->next());
-=======
+}
+
+
 void connection::concpp105_conn_concurrency()
 {
   sql::Properties p{{"user", user}, {"password", passwd}};
@@ -3447,7 +3436,6 @@
 
   t1.join();
   t2.join();
->>>>>>> c343af05
 }
 
 } /* namespace connection */
