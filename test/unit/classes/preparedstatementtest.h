/*
 * Copyright (c) 2009, 2018, Oracle and/or its affiliates. All rights reserved.
 *               2020, 2022 MariaDB Corporation AB
 *
 * This program is free software; you can redistribute it and/or modify
 * it under the terms of the GNU General Public License, version 2.0, as
 * published by the Free Software Foundation.
 *
 * This program is also distributed with certain software (including
 * but not limited to OpenSSL) that is licensed under separate terms,
 * as designated in a particular file or component or in included license
 * documentation.  The authors of MySQL hereby grant you an
 * additional permission to link the program and your derivative works
 * with the separately licensed software that they have included with
 * MySQL.
 *
 * Without limiting anything contained in the foregoing, this file,
 * which is part of MySQL Connector/C++, is also subject to the
 * Universal FOSS Exception, version 1.0, a copy of which can be found at
 * http://oss.oracle.com/licenses/universal-foss-exception.
 *
 * This program is distributed in the hope that it will be useful, but
 * WITHOUT ANY WARRANTY; without even the implied warranty of
 * MERCHANTABILITY or FITNESS FOR A PARTICULAR PURPOSE.
 * See the GNU General Public License, version 2.0, for more details.
 *
 * You should have received a copy of the GNU General Public License
 * along with this program; if not, write to the Free Software Foundation, Inc.,
 * 51 Franklin St, Fifth Floor, Boston, MA 02110-1301  USA
 */



#include "../unit_fixture.h"
#include <iostream>
#include <climits>

/**
 * Example of a collection of tests
 *
 */

namespace testsuite
{
namespace classes
{

class preparedstatement : public unit_fixture
{
private:
  typedef unit_fixture super;
  bool createSP(std::string sp_code);
  Connection sspsCon;
  PreparedStatement ssps;

public:

  EXAMPLE_TEST_FIXTURE(preparedstatement)
  {
    TEST_CASE(crash);
    TEST_CASE(anonymousSelect);
    TEST_CASE(InsertSelectAllTypes);
    TEST_CASE(assortedSetType);
    TEST_CASE(setNull);
    TEST_CASE(checkClosed);
    TEST_CASE(getMetaData);
    TEST_CASE(callSP);
    TEST_CASE(callSPInOut);
    TEST_CASE(callSPWithPS);
    TEST_CASE(callSPMultiRes);
    TEST_CASE(getWarnings);
    TEST_CASE(blob);
    TEST_CASE(executeQuery);
    TEST_CASE(addBatch);
<<<<<<< HEAD
    TEST_CASE(concpp88);
=======
    TEST_CASE(bugConcpp96);
    TEST_CASE(concpp99_batchRewrite);
    TEST_CASE(concpp106_batchBulk);
>>>>>>> c343af05
  }

  /**
   * SELECT ' ', NULL as string
   */
  void anonymousSelect();

  /**
   * Loops over all kinds of column types and inserts/fetches a value
   */
  void InsertSelectAllTypes();

  /**
   * Loops over assorted column types and uses setXYZ to insert a value
   */
  void assortedSetType();

  /**
   * Loops over assorted column types and uses setXYZ to insert a value
   */
  void setNull();

  /**
   * Calling close()
   */
  void checkClosed();

  /**
   * Compare PS and Non-PS Metadata.
   */
  void getMetaData();

  /**
   * Calls a stored procedure
   */
  void callSP();

  /**
   * Calls a stored procedure with IN and OUT parameters
   */
  void callSPInOut();

  /**
   * Calls a stored procedure which contains a prepared statement
   */
  void callSPWithPS();

  /**
   * Calls a stored procedure which returns multiple result sets
   */
  void callSPMultiRes();

  /**
   * TODO - temporary to isolate a crash, remove after fix!
   */
  void crash();

  /**
   * Check get|clearWarnings()
   */
  void getWarnings();

  /**
   * Check BLOB/LOB handling
   */
  void blob();

  /**
   * Check executeQuery() and invalid fetch mode
   *
   * TODO - the test does focus on code coverage not functionality
   */
  void executeQuery();

  void addBatch();
<<<<<<< HEAD
  
  void concpp88();
=======

  void bugConcpp96();

  /**
   * checks batch execution using rewrite
   */
  void concpp99_batchRewrite();
  /**
   * checks batch execution using bulk execution with param arrays
   */
  void concpp106_batchBulk();

  /* unit_fixture methods overriding */
  void setUp();
>>>>>>> c343af05
};

REGISTER_FIXTURE(preparedstatement);
} /* namespace classes */
} /* namespace testsuite */<|MERGE_RESOLUTION|>--- conflicted
+++ resolved
@@ -72,13 +72,10 @@
     TEST_CASE(blob);
     TEST_CASE(executeQuery);
     TEST_CASE(addBatch);
-<<<<<<< HEAD
     TEST_CASE(concpp88);
-=======
     TEST_CASE(bugConcpp96);
     TEST_CASE(concpp99_batchRewrite);
     TEST_CASE(concpp106_batchBulk);
->>>>>>> c343af05
   }
 
   /**
@@ -154,13 +151,10 @@
   void executeQuery();
 
   void addBatch();
-<<<<<<< HEAD
   
   void concpp88();
-=======
 
   void bugConcpp96();
-
   /**
    * checks batch execution using rewrite
    */
@@ -172,7 +166,6 @@
 
   /* unit_fixture methods overriding */
   void setUp();
->>>>>>> c343af05
 };
 
 REGISTER_FIXTURE(preparedstatement);
