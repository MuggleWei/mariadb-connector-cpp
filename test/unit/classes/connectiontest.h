--- conflicted
+++ resolved
@@ -293,14 +293,11 @@
 
   /* Exception in the connector when attempting connections from multiple threads */
   void concpp105_conn_concurrency();
-<<<<<<< HEAD
-=======
 
   /* Setting of connection attributes for perfschema */
   void concpp112_connection_attributes();
 
   void setUp();
->>>>>>> 8641b145
 };
 
 
