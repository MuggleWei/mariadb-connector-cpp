MariaDB Connector/C++ 1.0 GA
-------------------------------

This is a GA release of the MariaDB Connector/C++.
MariaDB Connector/C++ is released under version 2.1 of the
GNU Lesser Public License.

License information can be found in the COPYING file.

To report issues: https://jira.mariadb.org/projects/CONCPP/issues/

Documentation: https://mariadb.com/docs/appdev/connector-cpp/

Basic Use
---------

Connector implements JDBC API with minimal extensions and minimal
reductions of methods, that do not make sense in C++

To be able to use API, a program should include its definition in ConnCpp.h
header

#include  <mariadb/conncpp.hpp>

To obtain driver instance:
sql::Driver* driver= sql::mariadb::get_driver_instance();

To connect
sql::SQLString url("jdbc:mariadb://localhost:3306/db");
sql::Properties properties({{"user", "root"}, {"password", "someSecretWord"}});
std::unique_ptr<Connection> conn(driver->connect(url, properties));

Alternatively, connection object can be obtained via DriverManager class. In this case Driver object is not needed,
and the connector throws exception, if connection could not be established for whatever reason. Please note, that
for conencting via DriverManager only "jdbc:mariadb://" type of URL can be used.

sql::SQLString url("jdbc:mariadb://localhost:3306/db");
sql::Properties properties({{"user", "roor"}, {"password", "someSecretWord"}});
std::unique_ptr<Connection> conn(DriverManager::getConnection(url, properties));
// or
sql::SQLString url2("jdbc:mariadb://localhost:3306/db?user=root&password=someSecretWord");
std::unique_ptr<Connection> conn2(DriverManager::getConnection(url));
// or
std::unique_ptr<Connection> conn3(DriverManager::getConnection(url, "root", "someSecretWord"));
// or
MariaDbDataSource ds(url);
// Connections obrained via DataSource object are taken from the connetion pool, that automatically created in this case
std::unique_ptr<Connection> conn4(ds.getConnection("root", "someSecretWord"));
std::unique_ptr<Connection> conn5(ds.getConnection()); // ds remembers user/passwd after first call, alternatively ds.setUser() andsetPassword() can be used
// ds.close() would close the pool making conn4 and conn5 unusable
// thus conn4 and conn5 should be either reset before ds.close() call, or released after

// or
sql::SQLString failoverUrl("jdbc:mariadb:sequential://localhost:3306,failoverhost1.com,[::1]:3307,failoverhost2.com:3307/db?user=root&password=someSecretWord");
std::unique_ptr<Connection> conn6(DriverManager::getConnection(failoverUrl));


For URL syntax you may find at https://mariadb.com/kb/en/about-mariadb-connector-j/

The list of supported options:

Option      Description                                                              Type   Aliases
------      -----------                                                              ----   -------
useServerPrepStmts Whether to use Server Side Prepared Statements(SSPS) for
                   PreparedStatement by default, and not client side ones(CSPS)      bool   
connectTimeout     The connect timeout value, in milliseconds, or zero for no
                   timeout.                                                          int
socketTimeout      Specifies the timeout in seconds for reading packets from the
                   server. Value of 0 disables this timeout.                         int    OPT_READ_TIMEOUT
autoReconnect      Enable or disable automatic reconnect.                            bool   OPT_RECONNECT

tcpRcvBuf   The buffer size for TCP/IP and socket communication. `tcpSndBuf` changes
            the same buffer value, and the biggest value of the two is selected      int    tcpSndBuf
tcpSndBuf   The buffer size for TCP/IP and socket communication. `tcpRcvBuf` changes
            the same buffer value, and the biggest value of the two is selected      int    tcpRcvBuf
localSocket For connections to localhost, the Unix socket file to use.               string
pipe        On Windows, specify the named pipe name to connect.                      string
useTls      Whether to force TLS. This enables TLS with the default system settings. bool   useSsl,useSSL
tlsKey      File path to a private key file                                          string sslKey
keyPassword Password for the private key                                             string MARIADB_OPT_TLS_PASSPHRASE
tlsCert     Path to the X509 certificate file                                        string sslCert
tlsCA       A path to a PEM file that should contain one or more X509 certificates
            for trusted Certificate Authorities (CAs)                                string tlsCa,sslCA
tlsCAPath   A path to a directory that contains one or more PEM files that should
            each contain one X509 certificate for a trusted Certificate Authority
            (CA) to use                                                              string tlsCaPath, sslCAPath

enabledTlsCipherSuites  A list of permitted ciphers or cipher suites to use for TLS  string enabledSslCipherSuites, enabledSSLCipherSuites

tlsCRL      path to a PEM file that should contain one or more revoked X509
            certificates                                                             string tlsCrl, sslCRL
tlsCRLPath  A path to a directory that contains one or more PEM files that should
            each contain one revoked X509 certificate. The directory specified by
            this option needs to be run through the openssl rehash command. This
            option is only supported if the connector was built with OpenSSL.        string tlsCrlPath, sslCRLPath
tlsPeerFP   A SHA1 fingerprint of a server certificate for validation during the TLS
            handshake.                                                               string tlsPeerFp, MARIADB_OPT_SSL_FP

tlsPeerFPList  A file containing one or more SHA1 fingerprints of server certificates
               for validation during the TLS handshake.                              string tlsPeerFpList, MARIADB_OPT_SSL_FP_LIST

serverRsaPublicKeyFile  The name of the file which contains the RSA public key of the
           database server. The format of this file must be in PEM format. This
           option is used by the caching_sha2_password client authentication plugin  string rsaKey

useCompression           Compresses the exchange with the database                    bool  CLIENT_COMPRESS
jdbcCompliantTruncation  Truncation error will be thrown as error, and not as warning bool(default=true)
useCharacterEncoding     Character set used for text encoding                         string OPT_SET_CHARSET_NAME,useCharset
<<<<<<< HEAD
credentialType           Default authentication client-side plugin to use.            string defaultAuth
defaultFetchSize         The driver will call setFetchSize(n) with this value on all
                         newly-created Statements                                     int
pool                     Use connections pool(default false).                         bool
maxPoolSize              The maximum number of physical connections that the pool
                         should contain(default 8)                                    int
minPoolSize              When connections are removed due to not being used for
                         longer than than "maxIdleTime", connections are closed and
                         removed from the pool. "minPoolSize" indicates the number of
                         physical connections the pool should keep available at all
                         times. Should be less or equal to maxPoolSize(default
                         maxPoolSize value)                                           int
maxIdleTime              The maximum amount of time in seconds that a connection can
                         stay in the pool if not used. This value must always be below
                         @wait_timeout value - 45s. Default: 600 in seconds
                         (=10 minutes), minimum value is 60 seconds                   int
poolValidMinDelay        When the pool is requested for a connection, it will validate
                         the connection state. "poolValidMinDelay" allows to disable
                         this validation if the connection has been used recently,
                         avoiding useless verifications in case of frequent reuse of
                         connections. 0 means validation is done each time the
                         connection is requested(default 1000)                        int
allowLocalInfile         Permits loading data from local file(on the client) with
                         LOAD DATA LOCAL INFILE statement(false)                      bool
useResetConnection       Makes Connection::reset() method to issue conenction reset
                         command at the server. This option existed from first version,
                         but was not documented. Since 1.1.1 its default changed to
                         true                                                         bool
=======
credentialType           Default authentication client-side plugin to use.            string defaultAuth|
allowLocalInfile         Permits loading data from local file(on the client) with
                         LOAD DATA LOCAL INFILE statement(false)                      bool
useResetConnection       Makes Connection::reset() method to issue conenction reset
                         command at the server. Its default is false                  bool
rewriteBatchedStatements For insert queries, rewrites batchedStatement to execute in
            a single executeQuery. Example: insert into ab (i) values (?) with first
            batch values = 1, second = 2 will be rewritten as
            INSERT INTO ab (i) VALUES (1), (2).
            If query cannot be rewriten in "multi-values", rewrite will use
            multi-queries : INSERT INTO TABLE(col1) VALUES (?)
            ON DUPLICATE KEY UPDATE col2=? with values [1,2] and [2,3]
            will be rewritten as
            INSERT INTO TABLE(col1) VALUES (1) ON DUPLICATE KEY UPDATE col2=2;INSERT
            INTO TABLE(col1) VALUES (3) ON DUPLICATE KEY UPDATE col2=4
            If active, the useServerPrepStmts option is set to false. Default false   bool
useBulkStmts             Use dedicated COM_STMT_BULK_EXECUTE protocol for
            executeBatch if possible. Can be significanlty faster.
            (works only with server MariaDB >= 10.2.7). Default false                 bool
>>>>>>> c343af05


Properties is map of strings, and is another way to pass optional parameters.

In addition to Connector/J URL style and JDBC connect method, Connector/C++ supports
following connect methods:

sql::SQLString user("root");
sql::SQLString pwd("root");
std::unique_ptr<sql::Connection> conn(driver->connect("tcp://localhost:3306/test", user, pwd));

and

sql::Properties properties;
properties["hostName"]= "127.0.0.1";
properties["userName"]= "root";
properties["password"]= "root";
std::unique_ptr<sql::Connection> conn(driver->connect(properties));

Host in former case can be defined as  (tcp|unix|pipe)://\<host\>[:port][/<db>]
Properties in the latter case are the same, as in the first variant of the connect
method, plus additionally supported
  - hostName
  - pipe
  - socket
  - schema
  - userName(alias for user)
  - password

std::string variables can be passed, where parameters are expected to be sql::SQLString

For further use one may refer to JDBC specs.

Except Driver object, normally this is application's responsibility to delete
objects returned by the connector.<|MERGE_RESOLUTION|>--- conflicted
+++ resolved
@@ -106,7 +106,6 @@
 useCompression           Compresses the exchange with the database                    bool  CLIENT_COMPRESS
 jdbcCompliantTruncation  Truncation error will be thrown as error, and not as warning bool(default=true)
 useCharacterEncoding     Character set used for text encoding                         string OPT_SET_CHARSET_NAME,useCharset
-<<<<<<< HEAD
 credentialType           Default authentication client-side plugin to use.            string defaultAuth
 defaultFetchSize         The driver will call setFetchSize(n) with this value on all
                          newly-created Statements                                     int
@@ -135,8 +134,6 @@
                          command at the server. This option existed from first version,
                          but was not documented. Since 1.1.1 its default changed to
                          true                                                         bool
-=======
-credentialType           Default authentication client-side plugin to use.            string defaultAuth|
 allowLocalInfile         Permits loading data from local file(on the client) with
                          LOAD DATA LOCAL INFILE statement(false)                      bool
 useResetConnection       Makes Connection::reset() method to issue conenction reset
@@ -155,7 +152,6 @@
 useBulkStmts             Use dedicated COM_STMT_BULK_EXECUTE protocol for
             executeBatch if possible. Can be significanlty faster.
             (works only with server MariaDB >= 10.2.7). Default false                 bool
->>>>>>> c343af05
 
 
 Properties is map of strings, and is another way to pass optional parameters.
