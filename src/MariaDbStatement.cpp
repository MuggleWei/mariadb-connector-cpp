--- conflicted
+++ resolved
@@ -66,17 +66,12 @@
       options(protocol->getOptions()),
       canUseServerTimeout(_connection->canUseServerTimeout()),
       exceptionFactory(factory),
-<<<<<<< HEAD
       isTimedout(false),
       queryTimeout(0),
       executing(false),
+      fetchSize(options->defaultFetchSize),
       batchRes(0LL),
       largeBatchRes(0LL)
-=======
-      fetchSize(options->defaultFetchSize),
-      batchRes(0),
-      largeBatchRes(0)
->>>>>>> 8641b145
   {
     // This would check and reset fetchSize, if not FORWARD_ONLY
     setResultSetType(_resultSetScrollType);
