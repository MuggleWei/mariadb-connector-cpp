/************************************************************************************
   Copyright (C) 2020 MariaDB Corporation AB

   This library is free software; you can redistribute it and/or
   modify it under the terms of the GNU Library General Public
   License as published by the Free Software Foundation; either
   version 2.1 of the License, or (at your option) any later version.

   This library is distributed in the hope that it will be useful,
   but WITHOUT ANY WARRANTY; without even the implied warranty of
   MERCHANTABILITY or FITNESS FOR A PARTICULAR PURPOSE.  See the GNU
   Library General Public License for more details.

   You should have received a copy of the GNU Library General Public
   License along with this library; if not see <http://www.gnu.org/licenses>
   or write to the Free Software Foundation, Inc.,
   51 Franklin St., Fifth Floor, Boston, MA 02110, USA
*************************************************************************************/


#include <regex>
#include <cassert>

#include "Consts.h"
#include "HostAddress.h"
#include "logger/LoggerFactory.h"
#include "Exception.hpp"

namespace sql
{
  namespace mariadb
  {
    Shared::Logger HostAddress::logger= LoggerFactory::getLogger(typeid(HostAddress));

    HostAddress::HostAddress() : host(""), port(DefaultPort) {}


    HostAddress::HostAddress(const SQLString& _host, uint32_t _port)
      : host(_host)
      , port(_port)
      , type(ParameterConstant::TYPE_MASTER)
    {
    }


    HostAddress::HostAddress(const SQLString& _host, uint32_t _port, const SQLString& _type)
      : host(_host)
      , port(_port)
      , type(_type)
    {
    }

    static bool prepareCapiFailoverHost(const SQLString& specOrig, std::vector<HostAddress>& arr)
    {
      // Our Hosts lists format is digestable by Conn/C, thus adding it as is
      arr.emplace_back(specOrig, 3306);
      return false;
    }

    std::vector<HostAddress> HostAddress::parse(const SQLString& specOrig, enum HaMode haMode) {
      //TODO: "upstream has here difference between NULL and empty str, and looks like that has reason for us in this case, too
      //       thus we will need to decide what do do here - throw, return empty array, or make some equivalent of NULL and empty as well
      if (specOrig.empty()) {
        throw IllegalArgumentException("Invalid connection URL, host address must not be empty");
      }

      std::vector<HostAddress> arr;

      if (specOrig.empty()) {
        return arr;
      }

      if (haMode == HaMode::SEQUENTIAL) {
        if (prepareCapiFailoverHost(specOrig, arr)) {
          throw IllegalArgumentException("Could not parse failover hosts list");
        }
        return arr;
      }

      SQLString spec(specOrig);
      Tokens tokens= split(spec.trim(), ",");
      size_t size= tokens->size();

      if (haMode == HaMode::AURORA) {
        std::regex clusterPattern("(.+)\\.cluster-([a-z0-9]+\\.[a-z0-9\\-]+\\.rds\\.amazonaws\\.com)",
          std::regex_constants::ECMAScript | std::regex_constants::icase);
        if (!std::regex_search(StringImp::get(spec), clusterPattern)) {
          logger->warn("Aurora recommended connection URL must only use cluster end-point like "
            "\"jdbc:mariadb:aurora://xx.cluster-yy.zz.rds.amazonaws.com\". "
            "Using end-point permit auto-discovery of new replicas");
        }
      }
      for (auto& token : *tokens) {
        if (token.startsWith("address=")) {
          arr.emplace_back(*parseParameterHostAddress(token));
        }
        else {
          arr.emplace_back(*parseSimpleHostAddress(token));
        }
      }
      if (haMode ==HaMode::REPLICATION)
      {
        for (size_t i= 0; i < size; i++)
        {
          if (i == 0 && arr[i].type.empty()) {
            arr[i].type= ParameterConstant::TYPE_MASTER;
          }
          else if (i !=0 &&arr[i].type.empty()) {
            arr[i].type= ParameterConstant::TYPE_SLAVE;
          }
        }
      }
      return arr;
    }


    std::unique_ptr<HostAddress> HostAddress::parseSimpleHostAddress(const SQLString& str)
    {
      std::unique_ptr<HostAddress> result(new HostAddress());

      if (str.at(0)=='[') {
        size_t ind= str.find_first_of(']');
        result->host= str.substr(1, ind);
        if (ind !=(str.length()-1)&&str.at(ind +1)==':') {
          result->port= getPort(str.substr(ind +2));
        }
      }
      else if ((str.find_first_of(':') != std::string::npos)) {
        Tokens hostPort= split(str, ":");
        result->host= (*hostPort)[0];
        assert(hostPort->size() > 1);
        result->port= getPort((*hostPort)[1]);
      }
      else {
        result->host= str;
        result->port= 3306;
      }
      return result;
    }


    int32_t HostAddress::getPort(const SQLString& portString)
    {
      try {
        return std::stoi(StringImp::get(portString));
      }
      catch (std::invalid_argument &) {
        throw IllegalArgumentException("Incorrect port value : " + portString);
      }
    }


    std::unique_ptr<HostAddress> HostAddress::parseParameterHostAddress(SQLString& _str)
    {
      std::unique_ptr<HostAddress> result(new HostAddress());
      Tokens array= split(_str, "(?=\\()|(?<=\\))");

      for (size_t i= 1; i <array->size(); i++)
      {
        SQLString str((*array)[i]);
        str= std::regex_replace(StringImp::get(str), std::regex("[\\(\\)]"), StringImp::get(emptyStr));
        Tokens token= split(str.trim(), "=");

        if (token->size() != 2) {
          throw IllegalArgumentException("Invalid connection URL, expected key=value pairs, found " + (*array)[i]);
        }

        SQLString key((*token)[0].toLowerCase());
        SQLString value((*token)[1].toLowerCase());

        if ((key.compare("host") == 0))
        {
          result->host= std::regex_replace(StringImp::get(value), std::regex("[\\[\\]]"), StringImp::get(emptyStr));
        }
        else if ((key.compare("port") == 0)) {
          result->port= getPort(value);
        }
        else if ((key.compare("type") == 0)
          && (value.compare(ParameterConstant::TYPE_MASTER) == 0
            || value.compare(ParameterConstant::TYPE_SLAVE) == 0 )) {
          result->type= value;
        }
      }

      return result;
    }
    SQLString HostAddress::toString(std::vector<HostAddress> addrs)
    {
      /* stringstream would probably be more optimal to use here */
      SQLString str;
      for (size_t i= 0; i <addrs.size(); i++) {
        if (! addrs[i].type.empty()) {
          str.append("address=(host=")
            .append(addrs[i].host)
            .append(")(port=")
            .append(std::to_string(addrs[i].port))
            .append(")(type=")
            .append(addrs[i].type)
            .append(")");
        }
        else
        {
          bool isIPv6= !addrs[i].host.empty() && (addrs[i].host.find_first_of(':') != std::string::npos);
          SQLString host= (isIPv6) ? ("["+addrs[i].host +"]") : addrs[i].host;
          str.append(host).append(":").append(std::to_string(addrs[i].port));
        }
        if (i <addrs.size()-1) {
          str.append(",");
        }
      }
      return str;
    }
#ifdef WEVE_FIGURED_OUT_WE_NEED_IT
    SQLString HostAddress::toString(HostAddress* addrs) {
      SQLString str;
      for (int32_t i= 0; i <addrs.length; i++) {
<<<<<<< HEAD
        if (addrs[i].type !=nullptr) {
=======
        if (addrs[i].type != nullptr) {
>>>>>>> c343af05
          str.append("address=(host=")
            .append(addrs[i].host)
            .append(")(port=")
            .append(addrs[i].port)
            .append(")(type=")
            .append(addrs[i].type)
            .append(")");
        }
        else {
<<<<<<< HEAD
          bool isIPv6 = addrs[i].host != nullptr && (addrs[i].host.find_first_of(':') != std::string::npos);
=======
          bool isIPv6= addrs[i].host != nullptr && (addrs[i].host.find_first_of(':') != std::string::npos);
>>>>>>> c343af05
          SQLString host= (isIPv6) ? ("["+addrs[i].host +"]") : addrs[i].host;
          str.append(host).append(":").append(addrs[i].port);
        }
        if (i <addrs.length -1) {
          str.append(",");
        }
      }
      return str;
    }
#endif
    SQLString HostAddress::toString() const
    {
      SQLString result("HostAddress{host='");
      return  result.append(host).append("'").append(", port=") + std::to_string(port) + (!type.empty() ? (", type='"+type +"'") : "") +"}";
    }

    bool HostAddress::equals(HostAddress* obj)
    {
      if (this == obj) {
        return true;
      }
      if (obj == nullptr) {
        return false;
      }
      return port == obj->port &&
        (!host.empty() ? host.compare(obj->host) == 0 : obj->host.empty()) &&
        (!type.empty() ? type.compare(obj->type) == 0 : obj->type.empty());
    }
    int64_t HostAddress::hashCode()
    {
      int64_t result= host.hashCode();
      result= 31 *result + port;
      return result;
    }
  }
}<|MERGE_RESOLUTION|>--- conflicted
+++ resolved
@@ -214,11 +214,7 @@
     SQLString HostAddress::toString(HostAddress* addrs) {
       SQLString str;
       for (int32_t i= 0; i <addrs.length; i++) {
-<<<<<<< HEAD
-        if (addrs[i].type !=nullptr) {
-=======
         if (addrs[i].type != nullptr) {
->>>>>>> c343af05
           str.append("address=(host=")
             .append(addrs[i].host)
             .append(")(port=")
@@ -228,11 +224,7 @@
             .append(")");
         }
         else {
-<<<<<<< HEAD
-          bool isIPv6 = addrs[i].host != nullptr && (addrs[i].host.find_first_of(':') != std::string::npos);
-=======
           bool isIPv6= addrs[i].host != nullptr && (addrs[i].host.find_first_of(':') != std::string::npos);
->>>>>>> c343af05
           SQLString host= (isIPv6) ? ("["+addrs[i].host +"]") : addrs[i].host;
           str.append(host).append(":").append(addrs[i].port);
         }
