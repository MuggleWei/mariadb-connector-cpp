/************************************************************************************
   Copyright (C) 2020, 2023 MariaDB Corporation AB

   This library is free software; you can redistribute it and/or
   modify it under the terms of the GNU Library General Public
   License as published by the Free Software Foundation; either
   version 2.1 of the License, or (at your option) any later version.

   This library is distributed in the hope that it will be useful,
   but WITHOUT ANY WARRANTY; without even the implied warranty of
   MERCHANTABILITY or FITNESS FOR A PARTICULAR PURPOSE.  See the GNU
   Library General Public License for more details.

   You should have received a copy of the GNU Library General Public
   License along with this library; if not see <http://www.gnu.org/licenses>
   or write to the Free Software Foundation, Inc.,
   51 Franklin St., Fifth Floor, Boston, MA 02110, USA
*************************************************************************************/


#include "ServerPrepareStatementCache.h"
#include "util/ServerPrepareResult.h"

namespace sql
{
namespace mariadb
{
  
  /*SQLString ServerPrepareStatementCache::toString()
  {
    SQLString stringBuilder("ServerPrepareStatementCache.map[");
<<<<<<< HEAD
    for (const auto& entry: this->cache){
=======
    for (auto& entry: this->cache){
>>>>>>> 8641b145
      stringBuilder
        .append("\n")
        .append(entry.first)
        .append("-")
        .append(std::to_string(entry.second->getShareCounter()));
    }
    stringBuilder.append("]");
    return stringBuilder;
  }*/
}
}<|MERGE_RESOLUTION|>--- conflicted
+++ resolved
@@ -1,5 +1,5 @@
 /************************************************************************************
-   Copyright (C) 2020, 2023 MariaDB Corporation AB
+   Copyright (C) 2020, 2023 MariaDB Corporation plc
 
    This library is free software; you can redistribute it and/or
    modify it under the terms of the GNU Library General Public
@@ -29,11 +29,7 @@
   /*SQLString ServerPrepareStatementCache::toString()
   {
     SQLString stringBuilder("ServerPrepareStatementCache.map[");
-<<<<<<< HEAD
     for (const auto& entry: this->cache){
-=======
-    for (auto& entry: this->cache){
->>>>>>> 8641b145
       stringBuilder
         .append("\n")
         .append(entry.first)
