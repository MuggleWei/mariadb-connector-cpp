/************************************************************************************
   Copyright (C) 2020 MariaDB Corporation AB

   This library is free software; you can redistribute it and/or
   modify it under the terms of the GNU Library General Public
   License as published by the Free Software Foundation; either
   version 2.1 of the License, or (at your option) any later version.

   This library is distributed in the hope that it will be useful,
   but WITHOUT ANY WARRANTY; without even the implied warranty of
   MERCHANTABILITY or FITNESS FOR A PARTICULAR PURPOSE.  See the GNU
   Library General Public License for more details.

   You should have received a copy of the GNU Library General Public
   License along with this library; if not see <http://www.gnu.org/licenses>
   or write to the Free Software Foundation, Inc.,
   51 Franklin St., Fifth Floor, Boston, MA 02110, USA
*************************************************************************************/


#include "ServerPrepareResult.h"

#include "Protocol.h"
#include "ColumnType.h"
#include "ColumnDefinition.h"
#include "parameters/ParameterHolder.h"

#include "com/capi/ColumnDefinitionCapi.h"

namespace sql
{
namespace mariadb
{
  ServerPrepareResult::~ServerPrepareResult()
  {
    if (statementId) {
      // if connection has been already destroyed before - we are busted
      // Dirty hack - mysql is cleared in stmt handlers when conneciton is being closed. if that did not happen yet -
      // we are rather good to use proxy object - connection is closed by its destructor
      // Normally I would expect application to take care of that, and destroys statement objects before connection
      // Probably a good solution would be to have a weak pointer to the protocol
      if (statementId->mysql != nullptr) {
        unProxiedProtocol->forceReleasePrepareStatement(statementId);
      }
      else {
        // If do this while connected and connection is busy - this can break the protocol
        capi::mysql_stmt_close(statementId);
      }
    }
  }
  /**
    * PrepareStatement Result object.
    *
    * @param sql query
    * @param statementId server statement Id.
    * @param columns columns information
    * @param parameters parameters information
    * @param unProxiedProtocol indicate the protocol on which the prepare has been done
    */
<<<<<<< HEAD
  /*ServerPrepareResult::ServerPrepareResult(
    SQLString _sql,
=======
  ServerPrepareResult::ServerPrepareResult(
    const SQLString& _sql,
>>>>>>> 8641b145
    capi::MYSQL_STMT* _statementId,
    std::vector<Shared::ColumnDefinition>& _columns,
    std::vector<Shared::ColumnDefinition>& _parameters,
    Protocol* _unProxiedProtocol)
    :
      columns(_columns)
    , parameters(_parameters)
    , sql(_sql)
    , inCache(false)
    , statementId(_statementId)
    , metadata(mysql_stmt_result_metadata(statementId), &capi::mysql_free_result)
    , unProxiedProtocol(_unProxiedProtocol)
  {
  }*/

  /**
  * PrepareStatement Result object.
  *
  * @param sql query
  * @param statementId server statement Id.
  * @param columns columns information
  * @param parameters parameters information
  * @param unProxiedProtocol indicate the protocol on which the prepare has been done
  */
  ServerPrepareResult::ServerPrepareResult(
<<<<<<< HEAD
    const SQLString _sql,
=======
    const SQLString& _sql,
>>>>>>> 8641b145
    capi::MYSQL_STMT* _statementId,
    Protocol* _unProxiedProtocol)
    : sql(_sql)
    , inCache(false)
    , statementId(_statementId)
    , metadata(mysql_stmt_result_metadata(statementId), &capi::mysql_free_result)
    , unProxiedProtocol(_unProxiedProtocol)
  {
    columns.reserve(mysql_stmt_field_count(statementId));
    for (uint32_t i= 0; i < mysql_stmt_field_count(statementId); ++i) {
      columns.emplace_back(new capi::ColumnDefinitionCapi(mysql_fetch_field_direct(metadata.get(), i)));
    }

    parameters.reserve(mysql_stmt_param_count(statementId));
    for (uint32_t i= 0; i < mysql_stmt_param_count(statementId); ++i) {
      parameters.emplace_back();
    }
  }


  void ServerPrepareResult::reReadColumnInfo()
  {
    metadata.reset(mysql_stmt_result_metadata(statementId));

    for (uint32_t i= 0; i < mysql_stmt_field_count(statementId); ++i) {
      if (i >= columns.size()) {
        columns.emplace_back(new capi::ColumnDefinitionCapi(mysql_fetch_field_direct(metadata.get(), i)));
      }
      else {
        columns[i].reset(new capi::ColumnDefinitionCapi(mysql_fetch_field_direct(metadata.get(), i)));
      }
    }
  }


  void ServerPrepareResult::resetParameterTypeHeader()
  {
    this->paramBind.clear();

    if (parameters.size() > 0) {
      this->paramBind.resize(parameters.size());
    }
  }

  /**
    * Update information after a failover.
    *
    * @param statementId new statement Id
    * @param unProxiedProtocol the protocol on which the prepare has been done
    */
  void ServerPrepareResult::failover(capi::MYSQL_STMT* statementId, Shared::Protocol& unProxiedProtocol)
  {
    this->statementId= statementId;
    this->unProxiedProtocol= unProxiedProtocol.get();
    resetParameterTypeHeader();
    this->shareCounter= 1;
    this->isBeingDeallocate= false;
  }


  /**
    * Increment share counter.
    *
    * @return true if can be used (is not been deallocate).
    */
  bool ServerPrepareResult::incrementShareCounter()
  {
    std::lock_guard<std::mutex> localScopeLock(lock);
    if (isBeingDeallocate) {
      return false;
    }
    ++shareCounter;
    return true;
  }

  void ServerPrepareResult::decrementShareCounter()
  {
    std::lock_guard<std::mutex> localScopeLock(lock);
    --shareCounter;
  }

  /**
    * Asked if can be deallocate (is not shared in other statement and not in cache) Set deallocate
    * flag to true if so.
    *
    * @return true if can be deallocate
    */
  bool ServerPrepareResult::canBeDeallocate()
  {
    std::lock_guard<std::mutex> localScopeLock(lock);

    if (shareCounter > 1 || isBeingDeallocate) {
      return false;
    }
    isBeingDeallocate= true;
    return true;
  }


  size_t ServerPrepareResult::getParamCount() const
  {
    return parameters.size();
  }

  // for unit test
  int32_t ServerPrepareResult::getShareCounter()
  {
    std::lock_guard<std::mutex> localScopeLock(lock);
    return shareCounter;
  }


  capi::MYSQL_STMT* ServerPrepareResult::getStatementId()
  {
    return statementId;
  }


  void ServerPrepareResult::resetStmtId()
  {
    statementId= nullptr;
  }


  const std::vector<Shared::ColumnDefinition>& ServerPrepareResult::getColumns() const
  {
    return columns;
  }

  const std::vector<Shared::ColumnDefinition>& ServerPrepareResult::getParameters() const
  {
    return parameters;
  }


  Protocol* ServerPrepareResult::getUnProxiedProtocol()
  {
    return unProxiedProtocol;
  }


  const SQLString& ServerPrepareResult::getSql() const
  {
    return sql;
  }


  const std::vector<capi::MYSQL_BIND>& ServerPrepareResult::getParameterTypeHeader() const
  {
    return paramBind;
  }


  void initBindStruct(capi::MYSQL_BIND& bind, const ParameterHolder& paramInfo)
  {
    const ColumnType& typeInfo= paramInfo.getColumnType();
    std::memset(&bind, 0, sizeof(bind));

    bind.buffer_type= static_cast<capi::enum_field_types>(typeInfo.getType());
    bind.is_null= &bind.is_null_value;
    if (paramInfo.isUnsigned()) {
      bind.is_unsigned = '\1';
    }
    
  }


  void bindParamValue(capi::MYSQL_BIND& bind, Unique::ParameterHolder& param)
  {
    bind.is_null_value= '\0';
    bind.long_data_used= '\0';

    if (param->isNullData()) {
      bind.is_null_value= '\1';
      return;
    }

    if (param->isLongData()) {
      bind.long_data_used= '\1';
      return;
    }

    if (param->isUnsigned()) {
      bind.is_unsigned= '\1';
    }

    bind.buffer= param->getValuePtr();
    bind.buffer_length=param->getValueBinLen();
  }


  void ServerPrepareResult::bindParameters(std::vector<Unique::ParameterHolder>& paramValue)
  {
    for (size_t i= 0; i < parameters.size(); ++i)
    {
      auto& bind= paramBind[i];

      initBindStruct(bind, *paramValue[i]);
      bindParamValue(bind, paramValue[i]);
    }
    capi::mysql_stmt_bind_param(statementId, paramBind.data());
  }

  void paramRowUpdate(void *data, capi::MYSQL_BIND* bind, uint32_t row_nr)
  {
    static char indicator[]{'\0', capi::STMT_INDICATOR_NULL};
<<<<<<< HEAD
    std::size_t i= 0;
    std::vector<Unique::ParameterHolder>& paramSet= (*static_cast<std::vector<std::vector<Unique::ParameterHolder>>*>(data))[row_nr];

=======
    std::vector<Shared::ParameterHolder>& paramSet= (*static_cast<std::vector<std::vector<Shared::ParameterHolder>>*>(data))[row_nr];
    std::size_t i= 0;
    
>>>>>>> 8641b145
    for (auto& param : paramSet) {
      if (param->isNullData()) {
        bind[i].u.indicator= &indicator[1];
        ++i;
        continue;
      }
      bind[i].u.indicator = &indicator[0];
      if (param->isUnsigned()) {
        bind[i].is_unsigned = '\1';
      }

      bind[i].buffer = param->getValuePtr();
      bind[i].buffer_length = param->getValueBinLen();
      ++i;
    }
  }
<<<<<<< HEAD
  
  void ServerPrepareResult::bindParameters(std::vector<std::vector<Unique::ParameterHolder>>& paramValue, const int16_t *type)
=======

extern "C"
{
  char* paramRowUpdateCallback(void* data, capi::MYSQL_BIND* bind, uint32_t row_nr)
  {
    paramRowUpdate(data, bind, row_nr);
    return NULL;
  }
}


  void ServerPrepareResult::bindParameters(std::vector<std::vector<Shared::ParameterHolder>>& paramValue, const int16_t *type)
>>>>>>> 8641b145
  {
    uint32_t i= 0;
    resetParameterTypeHeader();
    for (auto& bind : paramBind)
    {
      // Initing with first row param data
      initBindStruct(bind, *paramValue.front()[i]);
      if (type != nullptr) {
        bind.buffer_type= static_cast<capi::enum_field_types>(type[i]);
      }
      ++i;
    }
    
    capi::mysql_stmt_attr_set(statementId, capi::STMT_ATTR_CB_USER_DATA, &paramValue);
    capi::mysql_stmt_attr_set(statementId, capi::STMT_ATTR_CB_PARAM, (const void*)&paramRowUpdateCallback);
    capi::mysql_stmt_bind_param(statementId, paramBind.data());
  }
}
}<|MERGE_RESOLUTION|>--- conflicted
+++ resolved
@@ -1,5 +1,5 @@
 /************************************************************************************
-   Copyright (C) 2020 MariaDB Corporation AB
+   Copyright (C) 2020, 2023 MariaDB Corporation plc
 
    This library is free software; you can redistribute it and/or
    modify it under the terms of the GNU Library General Public
@@ -57,13 +57,8 @@
     * @param parameters parameters information
     * @param unProxiedProtocol indicate the protocol on which the prepare has been done
     */
-<<<<<<< HEAD
   /*ServerPrepareResult::ServerPrepareResult(
-    SQLString _sql,
-=======
-  ServerPrepareResult::ServerPrepareResult(
     const SQLString& _sql,
->>>>>>> 8641b145
     capi::MYSQL_STMT* _statementId,
     std::vector<Shared::ColumnDefinition>& _columns,
     std::vector<Shared::ColumnDefinition>& _parameters,
@@ -89,15 +84,10 @@
   * @param unProxiedProtocol indicate the protocol on which the prepare has been done
   */
   ServerPrepareResult::ServerPrepareResult(
-<<<<<<< HEAD
-    const SQLString _sql,
-=======
     const SQLString& _sql,
->>>>>>> 8641b145
     capi::MYSQL_STMT* _statementId,
     Protocol* _unProxiedProtocol)
     : sql(_sql)
-    , inCache(false)
     , statementId(_statementId)
     , metadata(mysql_stmt_result_metadata(statementId), &capi::mysql_free_result)
     , unProxiedProtocol(_unProxiedProtocol)
@@ -285,7 +275,7 @@
   }
 
 
-  void ServerPrepareResult::bindParameters(std::vector<Unique::ParameterHolder>& paramValue)
+  void ServerPrepareResult::bindParameters(ServerPrepareResult::ParamsetType& paramValue)
   {
     for (size_t i= 0; i < parameters.size(); ++i)
     {
@@ -297,18 +287,13 @@
     capi::mysql_stmt_bind_param(statementId, paramBind.data());
   }
 
+
   void paramRowUpdate(void *data, capi::MYSQL_BIND* bind, uint32_t row_nr)
   {
     static char indicator[]{'\0', capi::STMT_INDICATOR_NULL};
-<<<<<<< HEAD
-    std::size_t i= 0;
-    std::vector<Unique::ParameterHolder>& paramSet= (*static_cast<std::vector<std::vector<Unique::ParameterHolder>>*>(data))[row_nr];
-
-=======
-    std::vector<Shared::ParameterHolder>& paramSet= (*static_cast<std::vector<std::vector<Shared::ParameterHolder>>*>(data))[row_nr];
+    ServerPrepareResult::ParamsetType& paramSet= (*static_cast<ServerPrepareResult::ParamsetArrType*>(data))[row_nr];
     std::size_t i= 0;
     
->>>>>>> 8641b145
     for (auto& param : paramSet) {
       if (param->isNullData()) {
         bind[i].u.indicator= &indicator[1];
@@ -325,10 +310,6 @@
       ++i;
     }
   }
-<<<<<<< HEAD
-  
-  void ServerPrepareResult::bindParameters(std::vector<std::vector<Unique::ParameterHolder>>& paramValue, const int16_t *type)
-=======
 
 extern "C"
 {
@@ -340,8 +321,7 @@
 }
 
 
-  void ServerPrepareResult::bindParameters(std::vector<std::vector<Shared::ParameterHolder>>& paramValue, const int16_t *type)
->>>>>>> 8641b145
+  void ServerPrepareResult::bindParameters(ServerPrepareResult::ParamsetArrType& paramValue, const int16_t *type)
   {
     uint32_t i= 0;
     resetParameterTypeHeader();
