--- conflicted
+++ resolved
@@ -1,5 +1,5 @@
 /************************************************************************************
-   Copyright (C) 2020,2023 MariaDB Corporation AB
+   Copyright (C) 2020, 2023 MariaDB Corporation plc
 
    This library is free software; you can redistribute it and/or
    modify it under the terms of the GNU Library General Public
@@ -55,26 +55,19 @@
   std::mutex lock;
 
 public:
+  typedef std::vector<Unique::ParameterHolder> ParamsetType;
+  typedef std::vector<ParamsetType> ParamsetArrType;
   ~ServerPrepareResult();
 
-<<<<<<< HEAD
   /*ServerPrepareResult(
-    SQLString sql,
-=======
-  ServerPrepareResult(
     const SQLString& sql,
->>>>>>> 8641b145
     capi::MYSQL_STMT* statementId,
     std::vector<Shared::ColumnDefinition>& columns,
     std::vector<Shared::ColumnDefinition>& parameters,
     Protocol* unProxiedProtocol);*/
 
   ServerPrepareResult(
-<<<<<<< HEAD
-    const SQLString sql,
-=======
     const SQLString& sql,
->>>>>>> 8641b145
     capi::MYSQL_STMT* statementId,
     Protocol* unProxiedProtocol);
 
@@ -94,8 +87,8 @@
   Protocol* getUnProxiedProtocol();
   const SQLString& getSql() const;
   const std::vector<capi::MYSQL_BIND>& getParameterTypeHeader() const;
-  void bindParameters(std::vector<Unique::ParameterHolder>& parameters);
-  void bindParameters(std::vector<std::vector<Unique::ParameterHolder>>& parameters, const int16_t *type= nullptr);
+  void bindParameters(ParamsetType& parameters);
+  void bindParameters(ParamsetArrType& parameters, const int16_t *type= nullptr);
   };
 }
 }
