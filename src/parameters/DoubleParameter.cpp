/************************************************************************************
   Copyright (C) 2020,2022 MariaDB Corporation AB

   This library is free software; you can redistribute it and/or
   modify it under the terms of the GNU Library General Public
   License as published by the Free Software Foundation; either
   version 2.1 of the License, or (at your option) any later version.

   This library is distributed in the hope that it will be useful,
   but WITHOUT ANY WARRANTY; without even the implied warranty of
   MERCHANTABILITY or FITNESS FOR A PARTICULAR PURPOSE.  See the GNU
   Library General Public License for more details.

   You should have received a copy of the GNU Library General Public
   License along with this library; if not see <http://www.gnu.org/licenses>
   or write to the Free Software Foundation, Inc.,
   51 Franklin St., Fifth Floor, Boston, MA 02110, USA
*************************************************************************************/


#include "DoubleParameter.h"
#include <iomanip>

namespace sql
{
namespace mariadb
{

  DoubleParameter::DoubleParameter(long double value)
    : value(value)
  {
  }


  void DoubleParameter::writeTo(SQLString& str)
  {
    //std::to_string is not precise enough. at least on windows it does just sprintf("%f")
    std::ostringstream doubleAsString("");
<<<<<<< HEAD
    doubleAsString << value;
=======
    doubleAsString << std::scientific << std::setprecision(30) << value;
>>>>>>> c343af05
    str.append(doubleAsString.str().c_str());
  }


  void DoubleParameter:: writeTo(PacketOutputStream& pos)
  {
    pos.write(std::to_string(value).c_str());
  }

  int64_t DoubleParameter::getApproximateTextProtocolLength()
  {
    return std::to_string(value).length();
  }

  /**
    * Write data to socket in binary format.
    *
    * @param pos socket output stream
    * @throws IOException if socket error occur
    */
  void DoubleParameter::writeBinary(PacketOutputStream& pos)
  {
    /* Not sure if this is right, but that is needed for protocol, for C API will be fine :) */
    const int64_t *asI64= reinterpret_cast<const int64_t*>(&value);
    pos.writeLong(*asI64);
  }

  uint32_t DoubleParameter::writeBinary(sql::bytes & buffer)
  {
    if (buffer.size() < getValueBinLen())
    {
      throw SQLException("Parameter buffer size is too small for int value");
    }
    long double* buf= reinterpret_cast<long double*>(buffer.arr);
    *buf= value;
    return getValueBinLen();
  }

  const ColumnType& DoubleParameter::getColumnType() const
  {
    return ColumnType::DOUBLE;
  }

  SQLString DoubleParameter::toString()
  {
    return std::to_string(value);
  }

  bool DoubleParameter::isNullData() const
  {
    return false;
  }

  bool DoubleParameter::isLongData()
  {
    return false;
  }
}
}<|MERGE_RESOLUTION|>--- conflicted
+++ resolved
@@ -36,11 +36,7 @@
   {
     //std::to_string is not precise enough. at least on windows it does just sprintf("%f")
     std::ostringstream doubleAsString("");
-<<<<<<< HEAD
-    doubleAsString << value;
-=======
     doubleAsString << std::scientific << std::setprecision(30) << value;
->>>>>>> c343af05
     str.append(doubleAsString.str().c_str());
   }
 
