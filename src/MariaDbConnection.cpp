/************************************************************************************
   Copyright (C) 2020 MariaDB Corporation AB

   This library is free software; you can redistribute it and/or
   modify it under the terms of the GNU Library General Public
   License as published by the Free Software Foundation; either
   version 2.1 of the License, or (at your option) any later version.

   This library is distributed in the hope that it will be useful,
   but WITHOUT ANY WARRANTY; without even the implied warranty of
   MERCHANTABILITY or FITNESS FOR A PARTICULAR PURPOSE.  See the GNU
   Library General Public License for more details.

   You should have received a copy of the GNU Library General Public
   License along with this library; if not see <http://www.gnu.org/licenses>
   or write to the Free Software Foundation, Inc.,
   51 Franklin St., Fifth Floor, Boston, MA 02110, USA
*************************************************************************************/


#include "MariaDbConnection.h"

#include "MariaDBWarning.h"
#include "MariaDbSavepoint.h"
#include "ServerSidePreparedStatement.h"
#include "ClientSidePreparedStatement.h"
#include "MariaDbProcedureStatement.h"
#include "MariaDbFunctionStatement.h"
#include "MariaDbDatabaseMetaData.h"
#include "CallableParameterMetaData.h"

#include "logger/LoggerFactory.h"
#include "pool/Pools.h"
#include "util/Utils.h"
#include "Properties.hpp"
#include "jdbccompat.hpp"
#include "ExceptionFactory.h"
#include "pool/Pool.h"

namespace sql
{
namespace mariadb
{
  Shared::Logger MariaDbConnection::logger= LoggerFactory::getLogger(typeid(MariaDbConnection));
  /**
    * Pattern to check the correctness of callable statement query string Legal queries, as
    * documented in JDK have the form: {[?=]call[(arg1,..,,argn)]}
    */
  std::regex MariaDbConnection::CALLABLE_STATEMENT_PATTERN(
    "^(\\s*\\{)?\\s*((\\?\\s*=)?(\\s*\\/\\*([^\\*]|\\*[^\\/])*\\*\\/)*\\s*"
    "call(\\s*\\/\\*([^\\*]|\\*[^\\/])*\\*\\/)*\\s*((((`[^`]+`)|([^`\\}]+))\\.)?"
    "((`[^`]+`)|([^`\\}\\(]+)))\\s*(\\(.*\\))?(\\s*\\/\\*([^\\*]|\\*[^\\/])*\\*\\/)*"
    "\\s*(#.*)?)\\s*(\\}\\s*)?$", std::regex_constants::ECMAScript | std::regex_constants::icase);
  /** Check that query can be executed with PREPARE. */
  std::regex MariaDbConnection::PREPARABLE_STATEMENT_PATTERN(
    "^(\\s*\\/\\*([^\\*]|\\*[^\\/])*\\*\\/)*\\s*(SELECT|UPDATE|INSERT|DELETE|REPLACE|DO|CALL)", std::regex_constants::ECMAScript | std::regex_constants::icase);
  /**
    * Creates a new connection with a given protocol and query factory.
    *
    * @param protocol the protocol to use.
    */
  MariaDbConnection::MariaDbConnection(Shared::Protocol& _protocol) :
    protocol(_protocol),
    lock(_protocol->getLock()),
    options(protocol->getOptions()),
    _canUseServerTimeout(protocol->versionGreaterOrEqual(10, 1, 2)),
    sessionStateAware(protocol->sessionStateAware()),
    nullCatalogMeansCurrent(options->nullCatalogMeansCurrent),
    exceptionFactory(ExceptionFactory::of(this->getServerThreadId(), options)),
    lowercaseTableNames(-1),
<<<<<<< HEAD
    poolConnection(nullptr),
    stateFlag(0),
    defaultTransactionIsolation(0),
    savepointCount(0),
    warningsCleared(true),
    returnedToPool(false)
=======
    pooledConnection(nullptr),
    stateFlag(0),
    defaultTransactionIsolation(0),
    savepointCount(0),
    warningsCleared(true)
>>>>>>> c343af05
  {
    if (options->cacheCallableStmts)
    {
      callableStatementCache.reset(CallableStatementCache::newInstance(options->callableStmtCacheSize));
    }
  }

  /**
    * Create new connection Object.
    *
    * @param urlParser parser
    * @param globalInfo global info
    * @return connection object
    * @throws SQLException if any connection error occur
    */
  MariaDbConnection* MariaDbConnection::newConnection(Shared::UrlParser &urlParser, GlobalStateInfo *globalInfo)
  {
    if (urlParser->getOptions()->pool)
    {
      return dynamic_cast<MariaDbConnection*>(Pools::retrievePool(urlParser)->getPoolConnection()->getConnection());
    }
    Shared::Protocol protocol(Utils::retrieveProxy(urlParser, globalInfo));

    return new MariaDbConnection(protocol);
  }


  SQLString MariaDbConnection::quoteIdentifier(const SQLString& string) {
    return "`"+replaceAll(string, "`", "``")+"`";
  }


  SQLString MariaDbConnection::unquoteIdentifier(SQLString& string)
  {
    if (string.startsWith("`") && string.endsWith("`") && string.length() >= 2) {
      return replace(string.substr(1, string.length()-1), "``", "`");
    }
    return string;
  }

  MariaDbConnection::~MariaDbConnection()
  {
    if (poolConnection == nullptr && !returnedToPool) {
      protocol->closeExplicit();
    }
    else {
      if (!isClosed()) {
        this->poolConnection->returnToPool();
        // close() would also marked connection as closed, but since this object is about to die, it does not need that any more.
      }
    }
  }


  Shared::Protocol& MariaDbConnection::getProtocol() {
    return protocol;
  }

  void MariaDbConnection::setPoolConnection(MariaDbPoolConnection* _poolConnection)
  {
    poolConnection= _poolConnection;
  }

  /**
  * creates a new statement.
  *
  * @return a statement
  * @throws SQLException if we cannot create the statement.
  */
  Statement* MariaDbConnection::createStatement()
  {
    checkConnection();
    return new MariaDbStatement(this, ResultSet::TYPE_FORWARD_ONLY, ResultSet::CONCUR_READ_ONLY, exceptionFactory);
  }

  /**
    * Creates a <code>Statement</code> object that will generate <code>ResultSet</code> objects with
    * the given type and concurrency. This method is the same as the <code>createStatement</code>
    * method above, but it allows the default result set type and concurrency to be overridden. The
    * holdability of the created result sets can be determined by calling {@link #getHoldability}.
    *
    * @param resultSetType a result set type; one of <code>ResultSet.TYPE_FORWARD_ONLY</code>, <code>
    *     ResultSet.TYPE_SCROLL_INSENSITIVE</code>, or <code>ResultSet.TYPE_SCROLL_SENSITIVE</code>
    * @param resultSetConcurrency a concurrency type; one of <code>ResultSet.CONCUR_READ_ONLY</code>
    *     or <code>ResultSet.CONCUR_UPDATABLE</code>
    * @return a new <code>Statement</code> object that will generate <code>ResultSet</code> objects
    *     with the given type and concurrency
    */

  Statement* MariaDbConnection::createStatement(int32_t resultSetType, int32_t resultSetConcurrency) {
    return new MariaDbStatement(this, resultSetType, resultSetConcurrency, exceptionFactory);
  }
  /**
    * Creates a <code>Statement</code> object that will generate <code>ResultSet</code> objects with
    * the given type, concurrency, and holdability. This method is the same as the <code>
    * createStatement</code> method above, but it allows the default result set type, concurrency,
    * and holdability to be overridden.
    *
    * @param resultSetType one of the following <code>ResultSet</code> constants: <code>
    *     ResultSet.TYPE_FORWARD_ONLY</code>, <code>ResultSet.TYPE_SCROLL_INSENSITIVE</code>, or
    *     <code>ResultSet.TYPE_SCROLL_SENSITIVE</code>
    * @param resultSetConcurrency one of the following <code>ResultSet</code> constants: <code>
    *     ResultSet.CONCUR_READ_ONLY</code> or <code>ResultSet.CONCUR_UPDATABLE</code>
    * @param resultSetHoldability one of the following <code>ResultSet</code> constants: <code>
    *     ResultSet.HOLD_CURSORS_OVER_COMMIT</code> or <code>ResultSet.CLOSE_CURSORS_AT_COMMIT</code>
    * @return a new <code>Statement</code> object that will generate <code>ResultSet</code> objects
    *     with the given type, concurrency, and holdability
    * @see ResultSet
    */
  Statement* MariaDbConnection::createStatement(int32_t resultSetType, int32_t resultSetConcurrency, int32_t resultSetHoldability) {
    return new MariaDbStatement(this, resultSetType, resultSetConcurrency, exceptionFactory);
  }


  void MariaDbConnection::checkConnection()
  {
    if (protocol->isExplicitClosed()) {
      exceptionFactory->create("createStatement() is called on closed connection", "08000").Throw();
    }
    if (protocol->isClosed() && protocol->getProxy())
    {
      std::lock_guard<std::mutex> localScopeLock(*lock);
      try
      {
        protocol->getProxy()->reconnect();
      }
      catch (SQLException&)
      {
      }
    }
  }

  /**
    * Create a new client prepared statement.
    *
    * @param sql the query.
    * @return a client prepared statement.
    * @throws SQLException if there is a problem preparing the statement.
    */
  ClientSidePreparedStatement* MariaDbConnection::clientPrepareStatement(const SQLString& sql)
  {
    return new ClientSidePreparedStatement(
      this,
      sql,
      ResultSet::TYPE_FORWARD_ONLY,
      ResultSet::CONCUR_READ_ONLY,
      Statement::RETURN_GENERATED_KEYS,
      exceptionFactory);
  }

/**
  * Create a new server prepared statement.
  *
  * @param sql the query.
  * @return a server prepared statement.
  * @throws SQLException if there is a problem preparing the statement.
  */
  ServerSidePreparedStatement* MariaDbConnection::serverPrepareStatement(const SQLString& sql)
  {
    return new ServerSidePreparedStatement(
      this,
      sql,
      ResultSet::TYPE_FORWARD_ONLY,
      ResultSet::CONCUR_READ_ONLY,
      Statement::RETURN_GENERATED_KEYS,
      exceptionFactory);
  }
  /**
    * creates a new prepared statement.
    *
    * @param sql the query.
    * @return a prepared statement.
    * @throws SQLException if there is a problem preparing the statement.
    */
  PreparedStatement* MariaDbConnection::prepareStatement(const SQLString& sql) {
    return internalPrepareStatement(
      sql, ResultSet::TYPE_FORWARD_ONLY, ResultSet::CONCUR_READ_ONLY, Statement::NO_GENERATED_KEYS);
  }
  /**
    * Creates a <code>PreparedStatement</code> object that will generate <code>ResultSet</code>
    * objects with the given type and concurrency. This method is the same as the <code>
    * prepareStatement</code> method above, but it allows the default result set type and concurrency
    * to be overridden. The holdability of the created result sets can be determined by calling
    * {@link #getHoldability}.
    *
    * @param sql a <code>String</code> object that is the SQL statement to be sent to the database;
    *     may contain one or more '?' IN parameters
    * @param resultSetType a result set type; one of <code>ResultSet.TYPE_FORWARD_ONLY</code>, <code>
    *     ResultSet.TYPE_SCROLL_INSENSITIVE</code>, or <code>ResultSet.TYPE_SCROLL_SENSITIVE</code>
    * @param resultSetConcurrency a concurrency type; one of <code>ResultSet.CONCUR_READ_ONLY</code>
    *     or <code>ResultSet.CONCUR_UPDATABLE</code>
    * @return a new PreparedStatement object containing the pre-compiled SQL statement that will
    *     produce <code>ResultSet</code> objects with the given type and concurrency
    * @throws SQLException if a database access error occurs, this method is called on a closed
    *     connection or the given parameters are not<code>ResultSet</code> constants indicating type
    *     and concurrency
    */
  PreparedStatement* MariaDbConnection::prepareStatement(const SQLString& sql, int32_t resultSetType, int32_t resultSetConcurrency) {
    return internalPrepareStatement(
      sql, resultSetType, resultSetConcurrency, Statement::NO_GENERATED_KEYS);
  }
  /**
    * Creates a <code>PreparedStatement</code> object that will generate <code>ResultSet</code>
    * objects with the given type, concurrency, and holdability.
    *
    * <p>This method is the same as the <code>prepareStatement</code> method above, but it allows the
    * default result set type, concurrency, and holdability to be overridden.
    *
    * @param sql a <code>String</code> object that is the SQL statement to be sent to the database;
    *     may contain one or more '?' IN parameters
    * @param resultSetType one of the following <code>ResultSet</code> constants: <code>
    *     ResultSet.TYPE_FORWARD_ONLY</code>, <code>ResultSet.TYPE_SCROLL_INSENSITIVE</code>, or
    *     <code>ResultSet.TYPE_SCROLL_SENSITIVE</code>
    * @param resultSetConcurrency one of the following <code>ResultSet</code> constants: <code>
    *     ResultSet.CONCUR_READ_ONLY</code> or <code>ResultSet.CONCUR_UPDATABLE</code>
    * @param resultSetHoldability one of the following <code>ResultSet</code> constants: <code>
    *     ResultSet.HOLD_CURSORS_OVER_COMMIT</code> or <code>ResultSet.CLOSE_CURSORS_AT_COMMIT</code>
    * @return a new <code>PreparedStatement</code> object, containing the pre-compiled SQL statement,
    *     that will generate <code>ResultSet</code> objects with the given type, concurrency, and
    *     holdability
    * @throws SQLException if a database access error occurs, this method is called on a closed
    *     connection or the given parameters are not <code>ResultSet</code> constants indicating
    *     type, concurrency, and holdability
    * @see ResultSet
    */
  PreparedStatement* MariaDbConnection::prepareStatement(
    const SQLString& sql,
    int32_t resultSetType,
    int32_t resultSetConcurrency,
    int32_t resultSetHoldability)
  {
    return internalPrepareStatement(
      sql, resultSetType, resultSetConcurrency, Statement::NO_GENERATED_KEYS);
  }
  /**
    * Creates a default <code>PreparedStatement</code> object that has the capability to retrieve
    * auto-generated keys. The given constant tells the driver whether it should make auto-generated
    * keys available for retrieval. This parameter is ignored if the SQL statement is not an <code>
    * INSERT</code> statement, or an SQL statement able to return auto-generated keys (the list of
    * such statements is vendor-specific).
    *
    * <p><B>Note:</B> This method is optimized for handling parametric SQL statements that benefit
    * from precompilation. If the driver supports precompilation, the method <code>prepareStatement
    * </code> will send the statement to the database for precompilation. Some drivers may not
    * support precompilation. In this case, the statement may not be sent to the database until the
    * <code>PreparedStatement</code> object is executed. This has no direct effect on users; however,
    * it does affect which methods throw certain SQLExceptions.
    *
    * <p>Result sets created using the returned <code>PreparedStatement</code> object will by default
    * be type <code>TYPE_FORWARD_ONLY</code> and have a concurrency level of <code>CONCUR_READ_ONLY
    * </code>. The holdability of the created result sets can be determined by calling {@link
    * #getHoldability}.
    *
    * @param sql an SQL statement that may contain one or more '?' IN parameter placeholders
    * @param autoGeneratedKeys a flag indicating whether auto-generated keys should be returned; one
    *     of <code>Statement.RETURN_GENERATED_KEYS</code> or <code>Statement.NO_GENERATED_KEYS</code>
    * @return a new <code>PreparedStatement</code> object, containing the pre-compiled SQL statement,
    *     that will have the capability of returning auto-generated keys
    * @throws SQLException if a database access error occurs, this method is called on a closed
    *     connection or the given parameter is not a <code>Statement</code> constant indicating
    *     whether auto-generated keys should be returned
    */
  PreparedStatement* MariaDbConnection::prepareStatement(const SQLString& sql, int32_t autoGeneratedKeys) {
    return internalPrepareStatement(
      sql, ResultSet::TYPE_FORWARD_ONLY, ResultSet::CONCUR_READ_ONLY, autoGeneratedKeys);
  }
  /**
    * Creates a default <code>PreparedStatement</code> object capable of returning the auto-generated
    * keys designated by the given array. This array contains the indexes of the columns in the
    * target table that contain the auto-generated keys that should be made available. The driver
    * will ignore the array if the SQL statement is not an <code>INSERT</code> statement, or an SQL
    * statement able to return auto-generated keys (the list of such statements is vendor-specific).
    *
    * <p>An SQL statement with or without IN parameters can be pre-compiled and stored in a <code>
    * PreparedStatement</code> object. This object can then be used to efficiently execute this
    * statement multiple times.
    *
    * <p><B>Note:</B> This method is optimized for handling parametric SQL statements that benefit
    * from precompilation. If the driver supports precompilation, the method <code>prepareStatement
    * </code> will send the statement to the database for precompilation. Some drivers may not
    * support precompilation. In this case, the statement may not be sent to the database until the
    * <code>PreparedStatement</code> object is executed. This has no direct effect on users; however,
    * it does affect which methods throw certain SQLExceptions.
    *
    * <p>Result sets created using the returned <code>PreparedStatement</code> object will by default
    * be type <code>TYPE_FORWARD_ONLY</code> and have a concurrency level of <code>CONCUR_READ_ONLY
    * </code>. The holdability of the created result sets can be determined by calling {@link
    * #getHoldability}.
    *
    * @param sql an SQL statement that may contain one or more '?' IN parameter placeholders
    * @param columnIndexes an array of column indexes indicating the columns that should be returned
    *     from the inserted row or rows
    * @return a new <code>PreparedStatement</code> object, containing the pre-compiled statement,
    *     that is capable of returning the auto-generated keys designated by the given array of
    *     column indexes
    * @throws SQLException if a database access error occurs or this method is called on a closed
    *     connection
    */
  PreparedStatement* MariaDbConnection::prepareStatement(const SQLString& sql, int32_t* columnIndexes) {
    return prepareStatement(sql, Statement::RETURN_GENERATED_KEYS);
  }
  /**
    * Creates a default <code>PreparedStatement</code> object capable of returning the auto-generated
    * keys designated by the given array. This array contains the names of the columns in the target
    * table that contain the auto-generated keys that should be returned. The driver will ignore the
    * array if the SQL statement is not an <code>INSERT</code> statement, or an SQL statement able to
    * return auto-generated keys (the list of such statements is vendor-specific).
    *
    * <p>An SQL statement with or without IN parameters can be pre-compiled and stored in a <code>
    * PreparedStatement</code> object. This object can then be used to efficiently execute this
    * statement multiple times.
    *
    * <p><B>Note:</B> This method is optimized for handling parametric SQL statements that benefit
    * from precompilation. If the driver supports precompilation, the method <code>prepareStatement
    * </code> will send the statement to the database for precompilation. Some drivers may not
    * support precompilation. In this case, the statement may not be sent to the database until the
    * <code>PreparedStatement</code> object is executed. This has no direct effect on users; however,
    * it does affect which methods throw certain SQLExceptions.
    *
    * <p>Result sets created using the returned <code>PreparedStatement</code> object will by default
    * be type <code>TYPE_FORWARD_ONLY</code> and have a concurrency level of <code>CONCUR_READ_ONLY
    * </code>. The holdability of the created result sets can be determined by calling {@link
    * #getHoldability}.
    *
    * @param sql an SQL statement that may contain one or more '?' IN parameter placeholders
    * @param columnNames an array of column names indicating the columns that should be returned from
    *     the inserted row or rows
    * @return a new <code>PreparedStatement</code> object, containing the pre-compiled statement,
    *     that is capable of returning the auto-generated keys designated by the given array of
    *     column names
    * @throws SQLException if a database access error occurs or this method is called on a closed
    *     connection
    */
  PreparedStatement* MariaDbConnection::prepareStatement(const SQLString& sql, const SQLString* columnNames) {
    return prepareStatement(sql, Statement::RETURN_GENERATED_KEYS);
  }
  /**
    * Send ServerPrepareStatement or ClientPrepareStatement depending on SQL query and options If
    * server side and PREPARE can be delayed, a facade will be return, to have a fallback on client
    * prepareStatement.
    *
    * @param sql sql query
    * @param resultSetScrollType one of the following <code>ResultSet</code> constants: <code>
    *     ResultSet.TYPE_FORWARD_ONLY</code>, <code>ResultSet.TYPE_SCROLL_INSENSITIVE</code>, or
    *     <code>ResultSet.TYPE_SCROLL_SENSITIVE</code>
    * @param resultSetConcurrency a concurrency type; one of <code>ResultSet.CONCUR_READ_ONLY</code>
    *     or <code>ResultSet.CONCUR_UPDATABLE</code>
    * @param autoGeneratedKeys a flag indicating whether auto-generated keys should be returned; one
    *     of <code>Statement.RETURN_GENERATED_KEYS</code> or <code>Statement.NO_GENERATED_KEYS</code>
    * @return PrepareStatement
    * @throws SQLException if a connection error occur during the server preparation.
    */
  PreparedStatement* MariaDbConnection::internalPrepareStatement(
    const SQLString& sql,
    int32_t resultSetScrollType,
    int32_t resultSetConcurrency,
    int32_t autoGeneratedKeys)
  {
    if (!sql.empty())
    {
      SQLString sqlQuery= Utils::nativeSql(sql, protocol.get());

      if (options->useServerPrepStmts && std::regex_search(StringImp::get(sqlQuery), PREPARABLE_STATEMENT_PATTERN))
      {
        checkConnection();
        //try {
          return new ServerSidePreparedStatement(this, sqlQuery, resultSetScrollType, resultSetConcurrency,
            autoGeneratedKeys, exceptionFactory);
        //!!!! TODO: !!!!! Need to fix exceptions, so we do not throw SQLException's only
        /*}
        catch (SQLNonTransientConnectionException& e) {
          throw e;
        }
        catch (SQLException& e) {
          // on some specific case, server cannot prepared data (CONJ-238)
          // will use clientPreparedStatement
        }*/
      }
      return new ClientSidePreparedStatement(
        this, sqlQuery, resultSetScrollType, resultSetConcurrency, autoGeneratedKeys, exceptionFactory);
    }
    else {
      throw SQLException("SQL value can not be empty");
    }
  }
  /**
    * Creates a <code>CallableStatement</code> object for calling database stored procedures. The
    * <code>CallableStatement</code> object provides methods for setting up its IN and OUT
    * parameters, and methods for executing the call to a stored procedure. example : {?= call
    * &lt;procedure-name&gt;[(&lt;arg1&gt;,&lt;arg2&gt;, ...)]} or {call
    * &lt;procedure-name&gt;[(&lt;arg1&gt;,&lt;arg2&gt;, ...)]}
    *
    * <p><b>Note:</b> This method is optimized for handling stored procedure call statements.
    *
    * @param sql an SQL statement that may contain one or more '?' parameter placeholders. Typically
    *     this statement is specified using JDBC call escape syntax.
    * @return a new default <code>CallableStatement</code> object containing the pre-compiled SQL
    *     statement
    * @throws SQLException if a database access error occurs or this method is called on a closed
    *     connection
    */
  CallableStatement* MariaDbConnection::prepareCall(const SQLString& sql) {
    return prepareCall(sql, ResultSet::TYPE_FORWARD_ONLY, ResultSet::CONCUR_READ_ONLY);
  }
  /**
    * Creates a <code>CallableStatement</code> object that will generate <code>ResultSet</code>
    * objects with the given type and concurrency. This method is the same as the <code>prepareCall
    * </code> method above, but it allows the default result set type and concurrency to be
    * overridden. The holdability of the created result sets can be determined by calling {@link
    * #getHoldability}.
    *
    * @param sql a <code>String</code> object that is the SQL statement to be sent to the database;
    *     may contain on or more '?' parameters
    * @param resultSetType a result set type; one of <code>ResultSet.TYPE_FORWARD_ONLY</code>, <code>
    *     ResultSet.TYPE_SCROLL_INSENSITIVE</code>, or <code>ResultSet.TYPE_SCROLL_SENSITIVE</code>
    * @param resultSetConcurrency a concurrency type; one of <code>ResultSet.CONCUR_READ_ONLY</code>
    *     or <code>ResultSet.CONCUR_UPDATABLE</code>
    * @return a new <code>CallableStatement</code> object containing the pre-compiled SQL statement
    *     that will produce <code>ResultSet</code> objects with the given type and concurrency
    * @throws SQLException if a database access error occurs, this method is called on a closed
    *     connection or the given parameters are not <code>ResultSet</code> constants indicating type
    *     and concurrency
    */
  CallableStatement* MariaDbConnection::prepareCall(const SQLString& sql, int32_t resultSetType, int32_t resultSetConcurrency)
  {
    checkConnection();
    std::smatch matcher;

    if (!std::regex_search(StringImp::get(sql), matcher, CALLABLE_STATEMENT_PATTERN))
    {
      throw SQLSyntaxErrorException(
        "invalid callable syntax. must be like {[?=]call <procedure/function name>[(?,?, ...)]}\n but was : "
        +sql);
    }

    SQLString query= Utils::nativeSql(matcher[2].str(), protocol.get());

    bool isFunction= !matcher[3].str().empty();

    SQLString databaseAndProcedure(matcher[8].str());
    SQLString database(matcher[10].str());
    SQLString procedureName(matcher[13].str());
    SQLString arguments(matcher[16].str());

    if (database.empty() && sessionStateAware)
    {
      database= protocol->getDatabase();
    }
    if (!database.empty() && options->cacheCallableStmts)
    {
      CallableStatementCacheKey key(database, query);
      CallableStatementCache::iterator it= callableStatementCache->find(key);

      if (it != callableStatementCache->end())
      {
        Shared::CallableStatement callableStatement(it->second);

        if (callableStatement)
        {
          /* Do we need a clone? */
          CloneableCallableStatement* cloneable= dynamic_cast<CloneableCallableStatement*>(callableStatement.get());

          if (cloneable == NULL)
          {
            throw std::runtime_error("Cached statement is not cloneable");
          }
          return cloneable->clone(this);
        }
      }
      CallableStatement* callableStatement =
        createNewCallableStatement(
          query,
          procedureName,
          isFunction,
          databaseAndProcedure,
          database,
          arguments,
          resultSetType,
          resultSetConcurrency,
          exceptionFactory);

      callableStatementCache->insert(key, callableStatement);
      return callableStatement;
    }

    return createNewCallableStatement(
      query,
      procedureName,
      isFunction,
      databaseAndProcedure,
      database,
      arguments,
      resultSetType,
      resultSetConcurrency,
      exceptionFactory);
  }
  /**
    * Creates a <code>CallableStatement</code> object that will generate <code>ResultSet</code>
    * objects with the given type and concurrency. This method is the same as the <code>prepareCall
    * </code> method above, but it allows the default result set type, result set concurrency type
    * and holdability to be overridden.
    *
    * @param sql a <code>String</code> object that is the SQL statement to be sent to the database;
    *     may contain on or more '?' parameters
    * @param resultSetType one of the following <code>ResultSet</code> constants: <code>
    *     ResultSet.TYPE_FORWARD_ONLY</code>, <code>ResultSet.TYPE_SCROLL_INSENSITIVE</code>, or
    *     <code>ResultSet.TYPE_SCROLL_SENSITIVE</code>
    * @param resultSetConcurrency one of the following <code>ResultSet</code> constants: <code>
    *     ResultSet.CONCUR_READ_ONLY</code> or <code>ResultSet.CONCUR_UPDATABLE</code>
    * @param resultSetHoldability one of the following <code>ResultSet</code> constants: <code>
    *     ResultSet.HOLD_CURSORS_OVER_COMMIT</code> or <code>ResultSet.CLOSE_CURSORS_AT_COMMIT</code>
    * @return a new <code>CallableStatement</code> object, containing the pre-compiled SQL statement,
    *     that will generate <code>ResultSet</code> objects with the given type, concurrency, and
    *     holdability
    * @throws SQLException if a database access error occurs, this method is called on a closed
    *     connection or the given parameters are not <code>ResultSet</code> constants indicating
    *     type, concurrency, and holdability
    * @see ResultSet
    */
  CallableStatement* MariaDbConnection::prepareCall(
    const SQLString& sql,
    int32_t resultSetType,
    int32_t resultSetConcurrency,
    int32_t resultSetHoldability)
  {
    return prepareCall(sql);
  }


  CallableStatement* MariaDbConnection::createNewCallableStatement(
    SQLString query, SQLString& procedureName,
    bool isFunction, SQLString& databaseAndProcedure, SQLString& database, SQLString& arguments,
    int32_t resultSetType,
    int32_t resultSetConcurrency,
    Shared::ExceptionFactory& expFactory)
  {
    /*if (isFunction)
    {
      return new MariaDbFunctionStatement(
        this,
        database,
        databaseAndProcedure,
        (arguments.empty()) ? "()" : arguments,
        resultSetType,
        resultSetConcurrency);
    }
    else*/
    {
      return new MariaDbProcedureStatement(
        query, this, procedureName, database, resultSetType, resultSetConcurrency, expFactory);
    }
  }


  SQLString MariaDbConnection::nativeSQL(const SQLString& sql)
  {
    return Utils::nativeSql(sql, protocol.get());
  }

  /**
    * returns true if statements on this connection are auto commited.
    *
    * @return true if auto commit is on.
    * @throws SQLException if there is an error
    */
  bool MariaDbConnection::getAutoCommit()
  {
    return protocol->getAutocommit();
  }

  /**
    * Sets whether this connection is auto commited.
    *
    * @param autoCommit if it should be auto commited.
    * @throws SQLException if something goes wrong talking to the server.
    */
  void MariaDbConnection::setAutoCommit(bool autoCommit)
  {
    if (autoCommit == getAutoCommit())
    {
      return;
    }
    Unique::Statement stmt(createStatement());

    if (stmt)
    {
      stateFlag|= ConnectionState::STATE_AUTOCOMMIT;
      stmt->executeUpdate(SQLString("set autocommit=").append((autoCommit) ? '1' : '0'));
    }
  }

  /**
    * Sends commit to the server.
    *
    * @throws SQLException if there is an error commiting.
    */
  void MariaDbConnection::commit()
  {
    // Looks like this lock is not needed - it will be done below(where it's actually needed)
    //std::lock_guard<std::mutex> localScopeLock(*lock);

    if (protocol->inTransaction())
    {
      Unique::Statement st(this->createStatement());
      if (st)
      {
        st->execute("COMMIT");
      }
    }
  }

  /**
    * Rolls back a transaction.
    *
    * @throws SQLException if there is an error rolling back.
    */
  void MariaDbConnection::rollback()
  {
    if (protocol->inTransaction())
    {
      // It doesn't look that stmt creation needs lock. and execute will lock.
      Unique::Statement st(this->createStatement());
      if (st)
      {
        st->execute("ROLLBACK");
      }
    }
  }

  /**
    * Undoes all changes made after the given <code>Savepoint</code> object was set.
    *
    * <p>This method should be used only when auto-commit has been disabled.
    *
    * @param savepoint the <code>Savepoint</code> object to roll back to
    * @throws SQLException if a database access error occurs, this method is called while
    *     participating in a distributed transaction, this method is called on a closed connection,
    *     the <code>Savepoint</code> object is no longer valid, or this <code>Connection</code>
    *     object is currently in auto-commit mode
    * @see Savepoint
    * @see #rollback
    */
  void MariaDbConnection::rollback(const Savepoint* savepoint)
  {
    std::unique_lock<std::mutex> localScopeLock(*lock);
    Unique::Statement st(createStatement());
    localScopeLock.unlock();
    st->execute("ROLLBACK TO SAVEPOINT " + savepoint->toString());
  }

  /**
    * close the connection.
    *
    * @throws SQLException if there is a problem talking to the server.
    */
  void MariaDbConnection::close()
  {
    if (poolConnection)
    {
      rollback(); //TODO: should it be here?
      this->poolConnection->returnToPool();
      this->markClosed(true);
      returnedToPool= true;
      poolConnection= nullptr;
      return;
    }
    else if (!returnedToPool){
      protocol->closeExplicit();
    }
  }

  /**
    * checks if the connection is closed.
    *
    * @return true if the connection is closed
    */
  bool MariaDbConnection::isClosed()
  {
    return (protocol->isClosed() || returnedToPool);
  }

  /**
    * returns the meta data about the database.
    *
    * @return meta data about the db.
    */
  DatabaseMetaData* MariaDbConnection::getMetaData()
  {
    return new MariaDbDatabaseMetaData(this, protocol->getUrlParser());
  }
  /**
    * Retrieves whether this <code>Connection</code> object is in read-only mode.
    *
    * @return <code>true</code> if this <code>Connection</code> object is read-only; <code>false
    *     </code> otherwise
    * @throws SQLException SQLException if a database access error occurs or this method is called on
    *     a closed connection
    */
  bool MariaDbConnection::isReadOnly() {
    return protocol->getReadonly();
  }
  /**
    * Sets whether this connection is read only.
    *
    * @param readOnly true if it should be read only.
    * @throws SQLException if there is a problem
    */
  void MariaDbConnection::setReadOnly(bool readOnly) {
    try
    {
      SQLString LogMsg("conn=");

      LogMsg.append(std::to_string(protocol->getServerThreadId())).append(protocol->isMasterConnection() ? "(M)" : "(S)").
            append(" - set read-only to value ").append(std::to_string(readOnly));
      logger->debug(LogMsg);

      if (readOnly) {
        stateFlag |= ConnectionState::STATE_READ_ONLY;
      }
      else {
        stateFlag &= ~static_cast<int32_t>(ConnectionState::STATE_READ_ONLY);
      }
      protocol->setReadonly(readOnly);
    }
    catch (SQLException &e) {
      throw e;// ExceptionMapper.getException(e, this, NULL, false);
    }
  }
  /**
    * Retrieves this <code>Connection</code> object's current catalog name.
    *
    * @return the current catalog name or <code>null</code> if there is none
    * @throws SQLException if a database access error occurs or this method is called on a closed
    *     connection
    * @see #setCatalog
    */
  SQLString MariaDbConnection::getCatalog()
  {
    return emptyStr;
  }
  /**
    * Sets the given catalog name in order to select a subspace of this <code>Connection</code>
    * object's database in which to work.
    *
    * <p>If the driver does not support catalogs, it will silently ignore this request. MariaDB
    * treats catalogs and databases as equivalent
    *
    * @param catalog the name of a catalog (subspace in this <code>Connection</code> object's
    *     database) in which to work
    * @throws SQLException if a database access error occurs or this method is called on a closed
    *     connection
    * @see #getCatalog
    */
  void MariaDbConnection::setCatalog(const SQLString& catalog) {
  }


  bool MariaDbConnection::isServerMariaDb() {
    return protocol->isServerMariaDb();
  }


  bool MariaDbConnection::versionGreaterOrEqual(int32_t major, int32_t minor, int32_t patch) {
    return protocol->versionGreaterOrEqual(major, minor, patch);
  }

  /**
    * Retrieves this <code>Connection</code> object's current transaction isolation level.
    *
    * @return the current transaction isolation level, which will be one of the following constants:
    *     <code>Connection.TRANSACTION_READ_UNCOMMITTED</code>, <code>
    *     Connection.TRANSACTION_READ_COMMITTED</code>, <code>Connection.TRANSACTION_REPEATABLE_READ
    *     </code>, <code>Connection.TRANSACTION_SERIALIZABLE</code>, or <code>
    *     Connection.TRANSACTION_NONE</code>.
    * @throws SQLException if a database access error occurs or this method is called on a closed
    *     connection
    * @see #setTransactionIsolation
    */
  int32_t MariaDbConnection::getTransactionIsolation()
  {
    Unique::Statement stmt(createStatement());

    SQLString sql("SELECT @@tx_isolation");

    if (!protocol->isServerMariaDb())
    {
      if ((protocol->getMajorServerVersion() >= 8 && protocol->versionGreaterOrEqual(8, 0, 3))
        ||(protocol->getMajorServerVersion() < 8 && protocol->versionGreaterOrEqual(5, 7, 20)))
      {
        sql= "SELECT @@transaction_isolation";
      }
    }
    //executeQuery has its locking
    Unique::ResultSet rs(stmt->executeQuery(sql));
    std::lock_guard<std::mutex> localScopeLock(*lock);

    if (rs->next())
    {
      const SQLString response(rs->getString(1));

      if (response.compare("REPEATABLE-READ") == 0)
      {
        return sql::TRANSACTION_REPEATABLE_READ;
      }
      else if (response.compare("READ-UNCOMMITTED") == 0)
      {
        return sql::TRANSACTION_READ_UNCOMMITTED;
      }
      else if (response.compare("READ-COMMITTED") == 0)
      {
        return sql::TRANSACTION_READ_COMMITTED;
      }
      else if (response.compare("SERIALIZABLE") == 0)
      {
        return sql::TRANSACTION_SERIALIZABLE;
      }
      else
      {
        throw SQLException("Could not get transaction isolation level: Invalid value \"" + response + "\"");
      }
    }
    exceptionFactory->create("Failed to retrieve transaction isolation").Throw();
    return sql::TRANSACTION_NONE;
  }

  /**
    * Attempts to change the transaction isolation level for this <code>Connection</code> object to
    * the one given. The constants defined in the interface <code>Connection</code> are the possible
    * transaction isolation levels.
    *
    * <p><B>Note:</B> If this method is called during a transaction, the result is
    * implementation-defined.
    *
    * @param level one of the following <code>Connection</code> constants: <code>
    *     Connection.TRANSACTION_READ_UNCOMMITTED</code>, <code>Connection.TRANSACTION_READ_COMMITTED
    *     </code>, <code>Connection.TRANSACTION_REPEATABLE_READ</code>, or <code>
    *     Connection.TRANSACTION_SERIALIZABLE</code>. (Note that <code>Connection.TRANSACTION_NONE
    *     </code> cannot be used because it specifies that transactions are not supported.)
    * @throws SQLException if a database access error occurs, this method is called on a closed
    *     connection or the given parameter is not one of the <code>Connection</code> constants
    * @see DatabaseMetaData#supportsTransactionIsolationLevel
    * @see #getTransactionIsolation
    */
  void MariaDbConnection::setTransactionIsolation(int32_t level) {
    try {
      stateFlag |=ConnectionState::STATE_TRANSACTION_ISOLATION;
      protocol->setTransactionIsolation(level);
    }
    catch (SQLException& e) {
      throw e;//ExceptionMapper.getException(e, this, NULL, false);
    }
  }
  /**
    * Retrieves the first warning reported by calls on this <code>Connection</code> object. If there
    * is more than one warning, subsequent warnings will be chained to the first one and can be
    * retrieved by calling the method <code>SQLWarning.getNextWarning</code> on the warning that was
    * retrieved previously.
    *
    * <p>This method may not be called on a closed connection; doing so will cause an <code>
    * SQLException</code> to be thrown.
    *
    * <p><B>Note:</B> Subsequent warnings will be chained to this SQLWarning.
    * <p><B>Note:</B> It's application's responsibility to delete warning objects
    * @return the first <code>SQLWarning</code> object or <code>null</code> if there are none
    * @throws SQLException if a database access error occurs or this method is called on a closed
    *     connection
    * @see SQLWarning
    */
  SQLWarning* MariaDbConnection::getWarnings()
  {
    if (warningsCleared || isClosed() || !protocol->hasWarnings())
    {
      return nullptr;
    }

    SQLWarning* last= nullptr;
    SQLWarning* first= nullptr;

    Unique::Statement st(this->createStatement());
    Unique::ResultSet rs(st->executeQuery("show warnings"));

    while (rs->next())
    {
      int32_t code= rs->getInt(2);
      SQLString message= rs->getString(3);

      SQLWarning* warning= new MariaDBWarning(message, "", code);

      if (first == nullptr)
      {
        first= warning;
        last= warning;
      }
      else
      {
        last->setNextWarning(warning);
        last= warning;
      }
    }

    return first;
  }

  /**
    * Clears all warnings reported for this <code>Connection</code> object. After a call to this
    * method, the method <code>getWarnings</code> returns <code>null</code> until a new warning is
    * reported for this <code>Connection</code> object.
    *
    * @throws SQLException SQLException if a database access error occurs or this method is called on
    *     a closed connection
    */
  void MariaDbConnection::clearWarnings() {
    if (this->isClosed()) {
      throw SQLException("Connection::clearWarnings cannot be called on a closed connection");//ExceptionMapper.getSqlException
    }
    warningsCleared= true;
  }

  /** Reenable warnings, when next statement is executed. */
  void MariaDbConnection::reenableWarnings() {
    warningsCleared= false;
  }
  /**
    * Retrieves the current holdability of <code>ResultSet</code> objects created using this <code>
    * Connection</code> object.
    *
    * @return the holdability, one of <code>ResultSet.HOLD_CURSORS_OVER_COMMIT</code> or <code>
    *     ResultSet.CLOSE_CURSORS_AT_COMMIT</code>
    * @see #setHoldability
    * @see DatabaseMetaData#getResultSetHoldability
    * @see ResultSet
    * @since 1.4
    */
  int32_t MariaDbConnection::getHoldability() {
    return ResultSet::HOLD_CURSORS_OVER_COMMIT;
  }

  void MariaDbConnection::setHoldability(int32_t holdability) {
  }

  /**
    * Creates an unnamed savepoint in the current transaction and returns the new <code>Savepoint
    * </code> object that represents it.
    *
    * <p>if setSavepoint is invoked outside of an active transaction, a transaction will be started
    * at this newly created savepoint.
    *
    * @return the new <code>Savepoint</code> object
    * @throws SQLException if a database access error occurs, this method is called while
    *     participating in a distributed transaction, this method is called on a closed connection or
    *     this <code>Connection</code> object is currently in auto-commit mode
    * @see Savepoint
    * @since 1.4
    */
  Savepoint* MariaDbConnection::setSavepoint() {
    return setSavepoint("unnamed");
  }

  /**
    * Creates a savepoint with the given name in the current transaction and returns the new <code>
    * Savepoint</code> object that represents it. if setSavepoint is invoked outside of an active
    * transaction, a transaction will be started at this newly created savepoint.
    *
    * @param name a <code>String</code> containing the name of the savepoint
    * @return the new <code>Savepoint</code> object
    * @throws SQLException if a database access error occurs, this method is called while
    *     participating in a distributed transaction, this method is called on a closed connection or
    *     this <code>Connection</code> object is currently in auto-commit mode
    * @see Savepoint
    * @since 1.4
    */
  Savepoint* MariaDbConnection::setSavepoint(const SQLString& name)
  {
    Savepoint* savepoint= new MariaDbSavepoint(name, savepointCount++);
    std::unique_ptr<Statement> st(createStatement());

    st->execute("SAVEPOINT "+savepoint->toString());

    return savepoint;
  }

  /**
    * Removes the specified <code>Savepoint</code> and subsequent <code>Savepoint</code> objects from
    * the current transaction. Any reference to the savepoint after it have been removed will cause
    * an <code>SQLException</code> to be thrown.
    *
    * @param savepoint the <code>Savepoint</code> object to be removed
    * @throws SQLException if a database access error occurs, this method is called on a closed
    *     connection or the given <code>Savepoint</code> object is not a valid savepoint in the
    *     current transaction
    */
  void MariaDbConnection::releaseSavepoint(const Savepoint* savepoint)
  {
    std::unique_ptr<Statement> st(createStatement());
    st->execute("RELEASE SAVEPOINT " + savepoint->toString());
  }


  sql::Connection* MariaDbConnection::setClientOption(const SQLString& name, void* value) {
    throw SQLFeatureNotImplementedException("setClientOption support is not implemented yet");
  }


  sql::Connection* MariaDbConnection::setClientOption(const SQLString& name, const SQLString& value) {
    throw SQLFeatureNotImplementedException("setClientOption support is not implemented yet");
  }


  void MariaDbConnection::getClientOption(const SQLString& n, void* v) {
    throw SQLFeatureNotSupportedException("getClientOption is not supported");
  }
  

  SQLString MariaDbConnection::getClientOption(const SQLString& n) {
    throw SQLFeatureNotSupportedException("getClientOption is not supported");
  }
  /**
    * Constructs an object that implements the <code>Clob</code> interface. The object returned
    * initially contains no data. The <code>setAsciiStream</code>, <code>setCharacterStream</code>
    * and <code>setString</code> methods of the <code>Clob</code> interface may be used to add data
    * to the <code>Clob</code>.
    *
    * @return An object that implements the <code>Clob</code> interface
    */
  Clob* MariaDbConnection::createClob()
  {
    throw SQLFeatureNotImplementedException("Clob's support is not implemented yet");
    //return new MariaDbClob();
  }
  /**
    * Constructs an object that implements the <code>Blob</code> interface. The object returned
    * initially contains no data. The <code>setBinaryStream</code> and <code>setBytes</code> methods
    * of the <code>Blob</code> interface may be used to add data to the <code>Blob</code>.
    *
    * @return An object that implements the <code>Blob</code> interface
    */
  Blob* MariaDbConnection::createBlob()
  {
    throw SQLFeatureNotImplementedException("Blob's support is not implemented yet");
    //return new MariaDbBlob();
  }
  /**
    * Constructs an object that implements the <code>NClob</code> interface. The object returned
    * initially contains no data. The <code>setAsciiStream</code>, <code>setCharacterStream</code>
    * and <code>setString</code> methods of the <code>NClob</code> interface may be used to add data
    * to the <code>NClob</code>.
    *
    * @return An object that implements the <code>NClob</code> interface
    */
  NClob* MariaDbConnection::createNClob() {
    throw SQLFeatureNotImplementedException("NClob's support is not implemented");
    //return new MariaDbClob();
  }

  sql::SQLXML* MariaDbConnection::createSQLXML()
  {
    throw SQLFeatureNotSupportedException("Not supported");//ExceptionMapper.getFeatureNotSupportedException("Not supported");
  }
  /**
    * Returns true if the connection has not been closed and is still valid. The driver shall submit
    * a query on the connection or use some other mechanism that positively verifies the connection
    * is still valid when this method is called.
    *
    * <p>The query submitted by the driver to validate the connection shall be executed in the
    * context of the current transaction.
    *
    * @param timeout - The time in seconds to wait for the database operation used to validate the
    *     connection to complete. If the timeout period expires before the operation completes, this
    *     method returns false. A value of 0 indicates a timeout is not applied to the database
    *     operation.
    * @return true if the connection is valid, false otherwise
    * @throws SQLException if the value supplied for <code>timeout</code> is less then 0
    * @see DatabaseMetaData#getClientInfoProperties
    * @since 1.6
    */
  bool MariaDbConnection::isValid(int32_t timeout)
  {
    if (timeout < 0) {
      throw SQLException("the value supplied for timeout is negative");
    }
    if (isClosed()) {
      return false;
    }
    try {
      return protocol->isValid(timeout *1000);
    }
    catch (SQLException&) {
      // eat
      return false;
    }
  }


  bool MariaDbConnection::isValid() {
    return protocol->ping();
  }

  void MariaDbConnection::checkClientClose(const SQLString& name)
  {
    if (protocol->isExplicitClosed())
    {
      std::map<SQLString, ClientInfoStatus> failures;
      failures.insert({ name, ClientInfoStatus::_REASON_UNKNOWN });
      throw SQLException("setClientInfo() is called on closed connection");// SQLClientInfoException("setClientInfo() is called on closed connection", failures);
    }
  }


  void MariaDbConnection::checkClientReconnect(const SQLString& name)
  {
    if (protocol->isClosed()) {
      if (protocol->getProxy() != nullptr) {

        std::lock_guard<std::mutex> localScopeLock(*lock);
        try
        {
          protocol->getProxy()->reconnect();
        }
        catch (SQLException& /*sqle*/)
        {
          std::map<SQLString, ClientInfoStatus>failures;
          failures.insert({ name, ClientInfoStatus::_REASON_UNKNOWN });
<<<<<<< HEAD
          throw SQLException("ClientInfoException: Connection closed");// SQLClientInfoException("Connection closed", failures, sqle);
=======
          throw SQLException("ClientInfoException: Connection closed");// SQLClientInfoException("Connection* closed", failures, sqle);
>>>>>>> c343af05
        }
      }
      else {
        protocol->reconnect();
      }
    }
  }


  void MariaDbConnection::checkClientValidProperty(const SQLString& name) {
    if (name.empty()
      ||(!(name.compare("ApplicationName") == 0)
        &&!(name.compare("ClientUser") == 0)
        &&!(name.compare("ClientHostname") == 0)))
    {
      std::map<SQLString, ClientInfoStatus>failures;
      failures.insert({ name, ClientInfoStatus::REASON_UNKNOWN_PROPERTY });
      throw //SQLClientInfoException(
        SQLException("setClientInfo() parameters can only be \"ApplicationName\",\"ClientUser\" or \"ClientHostname\", "
          "but was : " +name);//, failures);
    }
  }
  SQLString MariaDbConnection::buildClientQuery(const SQLString& name, const SQLString& value)
  {
    SQLString escapeQuery("SET @");

    escapeQuery.append(name).append("=");

    if (value.empty()) {
      escapeQuery.append("NULL");
    }
    else
    {
      escapeQuery.append("'");
      std::size_t charsOffset= 0;
      std::size_t charsLength= value.length();
      char charValue;

      if (protocol->noBackslashEscapes())
      {
        while (charsOffset < charsLength)
        {
          charValue= value.at(charsOffset);
          if (charValue == '\'') {
            escapeQuery.append('\'');
          }
          escapeQuery.append(charValue);
          charsOffset++;
        }
      }
      else {
        while (charsOffset < charsLength) {
          charValue= value.at(charsOffset);
          if (charValue =='\''||charValue =='\\'||charValue =='"'||charValue ==0) {
            escapeQuery.append('\\');
          }
          escapeQuery.append(charValue);
          charsOffset++;
        }
      }
      escapeQuery.append("'");
    }
    return escapeQuery;
  }
  /**
    * Sets the value of the client info property specified by name to the value specified by value.
    *
    * <p>Applications may use the <code>DatabaseMetaData.getClientInfoProperties</code> method to
    * determine the client info properties supported by the driver and the maximum length that may be
    * specified for each property.
    *
    * <p>The driver stores the value specified in a suitable location in the database. For example in
    * a special register, session parameter, or system table column. For efficiency the driver may
    * defer setting the value in the database until the next time a statement is executed or
    * prepared. Other than storing the client information in the appropriate place in the database,
    * these methods shall not alter the behavior of the connection in anyway. The values supplied to
    * these methods are used for accounting, diagnostics and debugging purposes only.
    *
    * <p>The driver shall generate a warning if the client info name specified is not recognized by
    * the driver.
    *
    * <p>If the value specified to this method is greater than the maximum length for the property
    * the driver may either truncate the value and generate a warning or generate a <code>
    * SQLClientInfoException</code>. If the driver generates a <code>SQLClientInfoException</code>,
    * the value specified was not set on the connection.
    *
    * <p>The following are standard client info properties. Drivers are not required to support these
    * properties however if the driver supports a client info property that can be described by one
    * of the standard properties, the standard property name should be used.
    *
    * <ul>
    *   <li>ApplicationName - The name of the application currently utilizing the connection
    *   <li>ClientUser - The name of the user that the application using the connection is performing
    *       work for. This may not be the same as the user name that was used in establishing the
    *       connection.
    *   <li>ClientHostname - The hostname of the computer the application using the connection is
    *       running on.
    * </ul>
    *
    * @param name The name of the client info property to set
    * @param value The value to set the client info property to. If the value is null, the current
    *     value of the specified property is cleared.
    * @throws SQLClientInfoException if the database server returns an error while setting the client
    *     info value on the database server or this method is called on a closed connection
    * @since 1.6
    */
  void MariaDbConnection::setClientInfo(const SQLString& name, const SQLString& value)
  {
    checkClientClose(name);
    checkClientReconnect(name);
    checkClientValidProperty(name);

    try {
      Unique::Statement statement(createStatement());
      statement->execute(buildClientQuery(name, value));
    }
    catch (SQLException &/*sqle*/)
    {
      std::map<SQLString, ClientInfoStatus> failures;
      failures.insert({ name, ClientInfoStatus::_REASON_UNKNOWN });
      throw //SQLClientInfoException
        SQLException("unexpected error during setClientInfo");// , failures, sqle);
    }
  }
  /**
    * Sets the value of the connection's client info properties. The <code>Properties</code> object
    * contains the names and values of the client info properties to be set. The set of client info
    * properties contained in the properties list replaces the current set of client info properties
    * on the connection. If a property that is currently set on the connection is not present in the
    * properties list, that property is cleared. Specifying an empty properties list will clear all
    * of the properties on the connection. See <code>setClientInfo (String, String)</code> for more
    * information.
    *
    * <p>If an error occurs in setting any of the client info properties, a <code>
    * SQLClientInfoException</code> is thrown. The <code>SQLClientInfoException</code> contains
    * information indicating which client info properties were not set. The state of the client
    * information is unknown because some databases do not allow multiple client info properties to
    * be set atomically. For those databases, one or more properties may have been set before the
    * error occurred.
    *
    * @param properties the list of client info properties to set
    * @throws SQLClientInfoException if the database server returns an error while setting the
    *     clientInfo values on the database server or this method is called on a closed connection
    * @see Connection#setClientInfo(String, String) setClientInfo(String, String)
    * @since 1.6
    */
  void MariaDbConnection::setClientInfo(const Properties& properties)
  {
    std::map<SQLString, ClientInfoStatus>propertiesExceptions;

    for (SQLString name : { "ApplicationName","ClientUser","ClientHostname" })
    {
      try {
        auto cit= properties.find(name);
        setClientInfo(name, cit != properties.cend() ? cit->second : "");
      }
      catch (SQLException& /*e*/) {
#ifdef MAYBE_IN_NEXTVERSION
        propertiesExceptions.putAll(e.getFailedProperties());
#endif
      }
    }
    if (!propertiesExceptions.empty()) {
      SQLString errorMsg("setClientInfo errors : the following properties where not set : ");
#ifdef MAYBE_IN_NEXTVERSION
        +propertiesExceptions.keySet();
#endif
      throw SQLException("ClientInfoException: " + errorMsg);//SQLClientInfoException(errorMsg, propertiesExceptions);
    }
  }

  /**
    * Returns a list containing the name and current value of each client info property supported by
    * the driver. The value of a client info property may be null if the property has not been set
    * and does not have a default value.
    *
    * @return A <code>Properties</code> object that contains the name and current value of each of
    *     the client info properties supported by the driver.
    * @throws SQLException if the database server returns an error when fetching the client info
    *     values from the database or this method is called on a closed connection
    */
  Properties MariaDbConnection::getClientInfo()
  {
    checkConnection();
    Properties properties;

    std::unique_ptr<Statement> statement(createStatement());
    {
      std::unique_ptr<ResultSet> rs(statement->executeQuery("SELECT @ApplicationName, @ClientUser, @ClientHostname"));
      {
        if (rs->next())
        {
          /* I'd imagine we would need to test here if the field is NULL*/
          if (!rs->getString(1).empty()) {
            properties.insert({ "ApplicationName", rs->getString(1) });
          }
          if (!rs->getString(2).empty()) {
            properties.insert({ "ClientUser", rs->getString(2) });
          }
          if (!rs->getString(3).empty()) {
            properties.insert({ "ClientHostname", rs->getString(3) });
          }
          return properties;
        }
      }
    }

    properties.emplace("ApplicationName", "");
    properties.emplace("ClientUser", "");
    properties.emplace("ClientHostname", "");

    return properties;
  }

  /**
    * Returns the value of the client info property specified by name. This method may return null if
    * the specified client info property has not been set and does not have a default value. This
    * method will also return null if the specified client info property name is not supported by the
    * driver. Applications may use the <code>DatabaseMetaData.getClientInfoProperties</code> method
    * to determine the client info properties supported by the driver.
    *
    * @param name The name of the client info property to retrieve
    * @return The value of the client info property specified
    * @throws SQLException if the database server returns an error when fetching the client info
    *     value from the database or this method is called on a closed connection
    * @see DatabaseMetaData#getClientInfoProperties
    * @since 1.6
    */
  SQLString MariaDbConnection::getClientInfo(const SQLString& name)
  {
    checkConnection();
    if (!(name.compare("ApplicationName") == 0)
      &&!(name.compare("ClientUser") == 0)
      &&!(name.compare("ClientHostname") == 0)) {
      throw SQLException(
        "name must be \"ApplicationName\", \"ClientUser\" or \"ClientHostname\", but was \""
        +name
        +"\"");
    }
    std::unique_ptr<Statement> statement(createStatement()); {
      std::unique_ptr<ResultSet> rs(statement->executeQuery("SELECT @"+name)); {
        if (rs->next()) {
          return rs->getString(1);
        }
      }
    }
    return nullptr;
  }

#ifdef JDBC_SPECIFIC_TYPES_IMPLEMENTED
  /**
    * Factory method for creating Array objects. <b>Note: </b>When <code>createArrayOf</code> is used
    * to create an array object that maps to a primitive data type, then it is implementation-defined
    * whether the <code>Array</code> object is an array of that primitive data type or an array of
    * <code>Object</code>. <b>Note: </b>The JDBC driver is responsible for mapping the elements
    * <code>Object</code> array to the default JDBC SQL type defined in java.sql.Types for the given
    * class of <code>Object</code>. The default mapping is specified in Appendix B of the JDBC
    * specification. If the resulting JDBC type is not the appropriate type for the given typeName
    * then it is implementation defined whether an <code>SQLException</code> is thrown or the driver
    * supports the resulting conversion.
    *
    * @param typeName the SQL name of the type the elements of the array map to. The typeName is a
    *     database-specific name which may be the name of a built-in type, a user-defined type or a
    *     standard SQL type supported by this database. This is the value returned by <code>
    *     Array.getBaseTypeName</code>
    * @param elements the elements that populate the returned object
    * @return an Array object whose elements map to the specified SQL type
    * @throws SQLException if a database error occurs, the JDBC type is not appropriate for the
    *     typeName and the conversion is not supported, the typeName is null or this method is called
    *     on a closed connection
    */
  sql::Array* MariaDbConnection::createArrayOf(const SQLString& typeName, const sql::Object* elements)
  {
    throw SQLFeatureNotSupportedException("At the moment is not planned to support");
  }

  /**
    * Factory method for creating Struct objects.
    *
    * @param typeName the SQL type name of the SQL structured type that this <code>Struct</code>
    *     object maps to. The typeName is the name of a user-defined type that has been defined for
    *     this database. It is the value returned by <code>Struct.getSQLTypeName</code>.
    * @param attributes the attributes that populate the returned object
    * @return a Struct object that maps to the given SQL type and is populated with the given
    *     attributes
    * @throws SQLException if a database error occurs, the typeName is null or this method is called
    *     on a closed connection
    */
  sql::Struct* MariaDbConnection::createStruct(const SQLString& typeName, const sql::Object* attributes)
  {
    throw SQLFeatureNotSupportedException("At the moment the feature is not planned to be supported");
  }
#endif

  /**
    * Returns an object that implements the given interface to allow access to non-standard methods,
    * or standard methods not exposed by the proxy. If the receiver implements the interface then the
    * result is the receiver or a proxy for the receiver. If the receiver is a wrapper and the
    * wrapped object implements the interface then the result is the wrapped object or a proxy for
    * the wrapped object. Otherwise return the the result of calling <code>unwrap</code> recursively
    * on the wrapped object or a proxy for that result. If the receiver is not a wrapper and does not
    * implement the interface, then an <code>SQLException</code> is thrown.
    *
    * @param iface A Class defining an interface that the result must implement.
    * @return an object that implements the interface. May be a proxy for the actual implementing
    *     object.
    * @throws SQLException If no object found that implements the interface
    * @since 1.6
    */
#ifdef WE_NEED_IT_AND_HAVE_FOUND_THE_WAY_TO_IMPLEMENT_IT
  template <class T>T unwrap() {
    try {
      if (isWrapperFor(iface)) {
        return iface.cast(this);
      }
      else {
        throw SQLException("The receiver is not a wrapper for "+iface.getName());
      }
    }
    catch (Exception e) {
      throw SQLException("The receiver is not a wrapper and does not implement the interface");
    }
  }

  /**
    * Returns true if this either implements the interface argument or is directly or indirectly a
    * wrapper for an object that does. Returns false otherwise. If this implements the interface then
    * return true, else if this is a wrapper then return the result of recursively calling <code>
    * isWrapperFor</code> on the wrapped object. If this does not implement the interface and is not
    * a wrapper, return false. This method should be implemented as a low-cost operation compared to
    * <code>unwrap</code> so that callers can use this method to avoid expensive <code>unwrap</code>
    * calls that may fail. If this method returns true then calling <code>unwrap</code> with the same
    * argument should succeed.
    *
    * @param iface a Class defining an interface.
    * @return true if this implements the interface or directly or indirectly wraps an object that
    *     does.
    * @since 1.6
    */

  bool MariaDbConnection::isWrapperFor() {
    return iface.isInstance(this);
  }
#endif

  SQLString MariaDbConnection::getUsername() {
    return protocol->getUsername();
  }


  SQLString MariaDbConnection::getHostname() {
    return protocol->getHost();
  }


  int32_t MariaDbConnection::getPort() {
    return protocol->getPort();
  }


  bool MariaDbConnection::getPinGlobalTxToPhysicalConnection()
  {
    return protocol->getPinGlobalTxToPhysicalConnection();
  }

  /** If failover is not activated, will close connection when a connection error occur. */
  void MariaDbConnection::setHostFailed()
  {
    if (protocol->getProxy() == NULL) {
      protocol->setHostFailedWithoutProxy();
    }
  }

  /**
    * Are table case sensitive or not . Default Value: 0 (Unix), 1 (Windows), 2 (Mac OS X). If set to
    * 0 (the default on Unix-based systems), table names and aliases and database names are compared
    * in a case-sensitive manner. If set to 1 (the default on Windows), names are stored in lowercase
    * and not compared in a case-sensitive manner. If set to 2 (the default on Mac OS X), names are
    * stored as declared, but compared in lowercase.
    *
    * @return int value.
    * @throws SQLException if a connection error occur
    */
  int32_t MariaDbConnection::getLowercaseTableNames() {
    if (lowercaseTableNames == -1) {
      std::unique_ptr<Statement> st(createStatement()); {
        std::unique_ptr<ResultSet> rs(st->executeQuery("select @@lower_case_table_names")); {
          rs->next();
          lowercaseTableNames= rs->getInt(1);
        }
      }
    }
    return lowercaseTableNames;
  }

  /**
    * Abort connection.
    *
    * @param executor executor
    * @throws SQLException if security manager doesn't permit it.
    */
  void MariaDbConnection::abort(sql::Executor* executor)
  {
    if (this->isClosed()) {
      return;
    }
    //throw SQLFeatureNotSupportedException("Connection abort is not supported yet");

#ifdef JDBC_SPECIFIC_TYPES_IMPLEMENTED
    SQLPermission sqlPermission= new SQLPermission("callAbort");
    SecurityManager securityManager= System.getSecurityManager();
    if (securityManager != nullptr) {
      securityManager.checkPermission(sqlPermission);
    }
<<<<<<< HEAD
=======
    if (executor == nullptr) {
      throw ExceptionMapper.getSqlException("Cannot abort the connection: NULL executor passed");
    }
    executor.execute(protocol->abort());
>>>>>>> c343af05
#endif
    if (executor == nullptr) {
      throw ExceptionFactory::INSTANCE.create("Cannot abort the connection: NULL executor passed");
    }
    /* There is no sense to abort it in the separate thread, since Pool destructs connection after this call, and this has to be syncronized anyway */
    //executor->execute(std::bind(&Protocol::abort, &*protocol));
    protocol->abort();
  }

  /**
    * Get network timeout.
    *
    * @return timeout
    * @throws SQLException if database socket error occur
    */
  int32_t MariaDbConnection::getNetworkTimeout() {
    return this->protocol->getTimeout();
  }


  SQLString MariaDbConnection::getSchema() {
    return protocol->getCatalog();
  }


  void MariaDbConnection::setSchema(const SQLString& schema) {
    if (schema.empty()) {
      throw SQLException("The catalog name may not be empty", "XAE05");
    }
    try {
      stateFlag |= ConnectionState::STATE_DATABASE;
      protocol->setCatalog(schema);
    }
    catch (SQLException &e) {
      throw e;// ExceptionMapper.getException(e, this, NULL, false);
    }
  }

  /**
    * Change network timeout.
    *
    * @param executor executor (can be null)
    * @param milliseconds network timeout in milliseconds.
    * @throws SQLException if security manager doesn't permit it.
    */
  void MariaDbConnection::setNetworkTimeout(Executor* executor, uint32_t milliseconds)
  {
    if (this->isClosed()) {
      throw SQLException("Connection::setNetworkTimeout cannot be called on a closed connection");//ExceptionMapper.getSqlException
    }

<<<<<<< HEAD
    stateFlag|= static_cast<int32_t>(ConnectionState::STATE_NETWORK_TIMEOUT);
    protocol->setTimeout(milliseconds);
=======
    if (milliseconds <0) {
      throw ExceptionMapper.getSqlException(
        "Connection::setNetworkTimeout cannot be called with a negative timeout");
    }
    SQLPermission sqlPermission= new SQLPermission("setNetworkTimeout");
    SecurityManager securityManager= System.getSecurityManager();
    if (securityManager != nullptr) {
      securityManager.checkPermission(sqlPermission);
    }
    try {
      stateFlag|= ConnectionState::STATE_NETWORK_TIMEOUT;
      protocol->setTimeout(milliseconds);
    }
    catch (SocketException& se) {
      throw ExceptionMapper.getSqlException("Cannot set the network timeout", se);
    }
#endif
>>>>>>> c343af05
  }


  int64_t MariaDbConnection::getServerThreadId() {
    return protocol->getServerThreadId();
  }


  bool MariaDbConnection::canUseServerTimeout() {
    return _canUseServerTimeout;
  }


  void MariaDbConnection::setDefaultTransactionIsolation(int32_t defaultTransactionIsolation) {
    this->defaultTransactionIsolation= defaultTransactionIsolation;
  }

  /**
    * Reset connection set has it was after creating a "fresh" new connection.
    * defaultTransactionIsolation must have been initialized.
    *
    * <p>BUT : - session variable state are reset only if option useResetConnection is set and - if
    * using the option "useServerPrepStmts", PREPARE statement are still prepared
    *
    * @throws SQLException if resetting operation failed
    */
  void MariaDbConnection::reset()
  {
    bool useComReset=
      options->useResetConnection
      && ((protocol->isServerMariaDb() && protocol->versionGreaterOrEqual(10, 2, 4))
<<<<<<< HEAD
       || (!protocol->isServerMariaDb() && protocol->versionGreaterOrEqual(5, 7, 3)));
=======
        || (!protocol->isServerMariaDb() && protocol->versionGreaterOrEqual(5, 7, 3)));
>>>>>>> c343af05
    if (useComReset) {
      protocol->reset();
    }
    if (stateFlag !=0) {
      try {
        if ((stateFlag & ConnectionState::STATE_NETWORK_TIMEOUT) != 0) {
          setNetworkTimeout(nullptr, options->socketTimeout);
        }
        if ((stateFlag & ConnectionState::STATE_AUTOCOMMIT) != 0) {
          setAutoCommit(options->autocommit);
        }
        if ((stateFlag & ConnectionState::STATE_DATABASE) != 0) {
          protocol->resetDatabase();
        }
        if ((stateFlag & ConnectionState::STATE_READ_ONLY) != 0) {
          setReadOnly(false);
        }
        if (!useComReset && (stateFlag & ConnectionState::STATE_TRANSACTION_ISOLATION) != 0) {
          setTransactionIsolation(defaultTransactionIsolation);
        }
        stateFlag= 0;
      }
      catch (SQLException&) {
        throw SQLException("Error resetting connection");
      }
    }
    warningsCleared= true;
  }

  bool MariaDbConnection::reconnect() {
    checkClientReconnect("reconnect");
    // checkClientReconnect would throw, if reconnect was not successful
    return true;
  }


  bool MariaDbConnection::includeDeadLockInfo() {
    return options->includeInnodbStatusInDeadlockExceptions;
  }


  bool MariaDbConnection::includeThreadsTraces() {
    return options->includeThreadDumpInDeadlockExceptions;
  }

  CallableParameterMetaData* MariaDbConnection::getInternalParameterMetaData(const SQLString& procedureName, const SQLString& databaseName, bool isFunction)
  {
    SQLString sql("SELECT * from INFORMATION_SCHEMA.PARAMETERS WHERE SPECIFIC_NAME=? AND SPECIFIC_SCHEMA=");
    sql.append(!databaseName.empty() ? "?" : "DATABASE()");
    sql.append(" ORDER BY ORDINAL_POSITION");
    std::unique_ptr<PreparedStatement> preparedStatement(this->prepareStatement(sql));

    preparedStatement->setString(1, procedureName);
    if (!databaseName.empty()) {
      preparedStatement->setString(2, databaseName);
    }

    return new CallableParameterMetaData(preparedStatement->executeQuery(), isFunction);
  }


  void MariaDbConnection::markClosed(bool closed)
  {
    protocol->markClosed(closed);
  }
}
}<|MERGE_RESOLUTION|>--- conflicted
+++ resolved
@@ -68,20 +68,12 @@
     nullCatalogMeansCurrent(options->nullCatalogMeansCurrent),
     exceptionFactory(ExceptionFactory::of(this->getServerThreadId(), options)),
     lowercaseTableNames(-1),
-<<<<<<< HEAD
     poolConnection(nullptr),
     stateFlag(0),
     defaultTransactionIsolation(0),
     savepointCount(0),
     warningsCleared(true),
     returnedToPool(false)
-=======
-    pooledConnection(nullptr),
-    stateFlag(0),
-    defaultTransactionIsolation(0),
-    savepointCount(0),
-    warningsCleared(true)
->>>>>>> c343af05
   {
     if (options->cacheCallableStmts)
     {
@@ -1204,11 +1196,7 @@
         {
           std::map<SQLString, ClientInfoStatus>failures;
           failures.insert({ name, ClientInfoStatus::_REASON_UNKNOWN });
-<<<<<<< HEAD
           throw SQLException("ClientInfoException: Connection closed");// SQLClientInfoException("Connection closed", failures, sqle);
-=======
-          throw SQLException("ClientInfoException: Connection closed");// SQLClientInfoException("Connection* closed", failures, sqle);
->>>>>>> c343af05
         }
       }
       else {
@@ -1623,13 +1611,6 @@
     if (securityManager != nullptr) {
       securityManager.checkPermission(sqlPermission);
     }
-<<<<<<< HEAD
-=======
-    if (executor == nullptr) {
-      throw ExceptionMapper.getSqlException("Cannot abort the connection: NULL executor passed");
-    }
-    executor.execute(protocol->abort());
->>>>>>> c343af05
 #endif
     if (executor == nullptr) {
       throw ExceptionFactory::INSTANCE.create("Cannot abort the connection: NULL executor passed");
@@ -1681,28 +1662,8 @@
       throw SQLException("Connection::setNetworkTimeout cannot be called on a closed connection");//ExceptionMapper.getSqlException
     }
 
-<<<<<<< HEAD
     stateFlag|= static_cast<int32_t>(ConnectionState::STATE_NETWORK_TIMEOUT);
     protocol->setTimeout(milliseconds);
-=======
-    if (milliseconds <0) {
-      throw ExceptionMapper.getSqlException(
-        "Connection::setNetworkTimeout cannot be called with a negative timeout");
-    }
-    SQLPermission sqlPermission= new SQLPermission("setNetworkTimeout");
-    SecurityManager securityManager= System.getSecurityManager();
-    if (securityManager != nullptr) {
-      securityManager.checkPermission(sqlPermission);
-    }
-    try {
-      stateFlag|= ConnectionState::STATE_NETWORK_TIMEOUT;
-      protocol->setTimeout(milliseconds);
-    }
-    catch (SocketException& se) {
-      throw ExceptionMapper.getSqlException("Cannot set the network timeout", se);
-    }
-#endif
->>>>>>> c343af05
   }
 
 
@@ -1734,11 +1695,7 @@
     bool useComReset=
       options->useResetConnection
       && ((protocol->isServerMariaDb() && protocol->versionGreaterOrEqual(10, 2, 4))
-<<<<<<< HEAD
        || (!protocol->isServerMariaDb() && protocol->versionGreaterOrEqual(5, 7, 3)));
-=======
-        || (!protocol->isServerMariaDb() && protocol->versionGreaterOrEqual(5, 7, 3)));
->>>>>>> c343af05
     if (useComReset) {
       protocol->reset();
     }
