--- conflicted
+++ resolved
@@ -1,5 +1,5 @@
 /************************************************************************************
-   Copyright (C) 2020 MariaDB Corporation AB
+   Copyright (C) 2020, 2023 MariaDB Corporation plc
 
    This library is free software; you can redistribute it and/or
    modify it under the terms of the GNU Library General Public
@@ -55,12 +55,7 @@
 
 class SelectResultSetCapi : public SelectResultSet
 {
-<<<<<<< HEAD
-  TimeZone* timeZone;
-=======
-
   TimeZone* timeZone= nullptr;
->>>>>>> 8641b145
   Shared::Options options;
   std::vector<Shared::ColumnDefinition> columnsInformation;
   int32_t columnInformationLength;
@@ -76,13 +71,6 @@
   mutable Unique::RowProtocol row;
 
   MYSQL *capiConnHandle;
-<<<<<<< HEAD
-=======
-  MYSQL_STMT *capiStmtHandle;
-
-  int32_t dataFetchTime= 0;
-  bool streaming;
->>>>>>> 8641b145
 
   /*std::unique_ptr<*/
   std::vector<std::vector<sql::bytes>> data;
@@ -93,13 +81,8 @@
 
   std::unique_ptr<ColumnNameMap> columnNameMap;
 
-<<<<<<< HEAD
-  mutable int32_t lastRowPointer; /*-1*/
-  bool isClosedFlag;
-=======
-  int32_t lastRowPointer= -1;
+  mutable int32_t lastRowPointer= -1;
   bool isClosedFlag= false;
->>>>>>> 8641b145
   bool eofDeprecated;
   Shared::mutex lock;
   bool forceAlias;
