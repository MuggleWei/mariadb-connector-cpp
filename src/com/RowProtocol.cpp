--- conflicted
+++ resolved
@@ -204,12 +204,8 @@
     , options(options)
     , lastValueNull(0)
     , buf(nullptr)
-<<<<<<< HEAD
     , fieldBuf(0LL)
-=======
-    , fieldBuf()
     , pos(0)
->>>>>>> 8641b145
     , length(0)
     , index(0)
   {
