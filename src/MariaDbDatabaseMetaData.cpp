/************************************************************************************
   Copyright (C) 2020, 2022 MariaDB Corporation AB

   This library is free software; you can redistribute it and/or
   modify it under the terms of the GNU Library General Public
   License as published by the Free Software Foundation; either
   version 2.1 of the License, or (at your option) any later version.

   This library is distributed in the hope that it will be useful,
   but WITHOUT ANY WARRANTY; without even the implied warranty of
   MERCHANTABILITY or FITNESS FOR A PARTICULAR PURPOSE.  See the GNU
   Library General Public License for more details.

   You should have received a copy of the GNU Library General Public
   License along with this library; if not see <http://www.gnu.org/licenses>
   or write to the Free Software Foundation, Inc.,
   51 Franklin St., Fifth Floor, Boston, MA 02110, USA
*************************************************************************************/


#include <cctype>
#include <algorithm>
#include <sstream>

#include "ResultSet.hpp"

#include "MariaDbDatabaseMetaData.h"
#include "MariaDbConnection.h"
#include "ColumnType.h"
#include "SelectResultSet.h"
#include "ColumnDefinition.h"
#include "util/Utils.h"
#include "ListImp.h"


#define IMPORTED_KEYS_COLUMN_COUNT 14
#define TYPE_INFO_COLUMN_COUNT 18
#define CLIENT_INFO_COLUMN_COUNT 4

namespace sql
{
  namespace mariadb
  {

    const SQLString MariaDbDatabaseMetaData::DRIVER_NAME("MariaDB Connector/C++");
    /**
     * Constructor.
     *
     * @param connection connection
     * @param urlParser Url parser
     */
    MariaDbDatabaseMetaData::MariaDbDatabaseMetaData(Connection* connection, const UrlParser& urlParser)
      : connection(dynamic_cast<MariaDbConnection*>(connection)),
        urlParser(urlParser),
        datePrecisionColumnExist(false)
    {
    }

    SQLString MariaDbDatabaseMetaData::columnTypeClause(Shared::Options& options){
      SQLString upperCaseWithoutSize =
        " UCASE(IF( COLUMN_TYPE LIKE '%(%)%', CONCAT(SUBSTRING( COLUMN_TYPE,1, LOCATE('(',"
        "COLUMN_TYPE) - 1 ), SUBSTRING(COLUMN_TYPE ,1+locate(')', COLUMN_TYPE))), "
        "COLUMN_TYPE))";

      if (options->tinyInt1isBit){
        upperCaseWithoutSize =
          " IF(COLUMN_TYPE like 'tinyint(1)%', 'BIT', "+upperCaseWithoutSize +")";
      }

      if (!options->yearIsDateType){
        return " IF(COLUMN_TYPE IN ('year(2)', 'year(4)'), 'SMALLINT', "+upperCaseWithoutSize +")";
      }

      return upperCaseWithoutSize;
    }

    // Return new position, or -1 on error
    std::size_t MariaDbDatabaseMetaData::skipWhite(const SQLString& part, std::size_t startPos)
    {
    for (size_t i= startPos; i < part.length();i++)
    {
      if (!std::isspace(part.at(i))){
        return i;
      }
    }
    return part.length();
  }

    std::size_t MariaDbDatabaseMetaData::parseIdentifier(const SQLString& part, std::size_t startPos, Identifier& identifier)
  {
    std::size_t pos= skipWhite(part, startPos);
    if (part.at(pos) != '`'){
      throw ParseException(part, pos);
    }
    pos++;
    SQLString sb;
    int32_t quotes= 0;

    for (; pos < part.length(); ++pos)
    {
      char ch= part.at(pos);
      if (ch == '`'){
        quotes++;
      }else
      {
        for (int32_t j= 0; j < quotes / 2; ++j){
          sb.append('`');
        }
        if (quotes%2 == 1)
        {
          if (ch == '.'){
            if (!identifier.schema.empty()){
              throw ParseException(part, pos);
            }
            identifier.schema= sb;
            return parseIdentifier(part, pos + 1, identifier);
          }
          identifier.name= sb;
          return pos;
        }
        quotes= 0;
        sb.append(ch);
      }
    }
    throw ParseException(part, startPos);
  }

    std::size_t MariaDbDatabaseMetaData::parseIdentifierList(const SQLString& part, std::size_t startPos, std::vector<Identifier>& list)
  {
    std::size_t pos= skipWhite(part, startPos);
    if (part.at(pos) != '(') {
      throw ParseException(part, pos);
    }
    pos++;
    for (;;)
    {
      pos= skipWhite(part, pos);
      char ch= part.at(pos);

      switch (ch) {
      case ')':
        return pos +1;
      case '`':
      {
        Identifier id;
        pos= parseIdentifier(part, pos, id);
        list.push_back(id);
        break;
      }
      case ',':
        pos++;
        break;
      default:
        throw ParseException(std::string(StringImp::get(part), startPos, part.length() - startPos), startPos);
      }
    }
  }

  std::size_t MariaDbDatabaseMetaData::skipKeyword(const SQLString& part, std::size_t startPos, const SQLString& keyword)
  {
    size_t pos= skipWhite(part, startPos);
    for (size_t i= 0;i < keyword.size();i++,pos++){
      if (part.at(pos) != keyword.at(i)){
        throw ParseException(part, pos);
      }
    }
    return pos;
  }

  int32_t MariaDbDatabaseMetaData::getImportedKeyAction(const std::string& actionKey)
  {
    if (actionKey.empty()){
      return DatabaseMetaData::importedKeyRestrict;
    }
    if (actionKey.compare("NO ACTION") == 0)
    {
      return DatabaseMetaData::importedKeyNoAction;
    }
    else if (actionKey.compare("CASCADE") == 0)
    {
      return DatabaseMetaData::importedKeyCascade;
    }
    else if ((actionKey.compare("SET NULL") == 0))
    {
      return DatabaseMetaData::importedKeySetNull;
    }
    else if (actionKey.compare("SET DEFAULT") == 0)
    {
      return DatabaseMetaData::importedKeySetDefault;
    }
    else if (actionKey.compare("RESTRICT") == 0)
    {
      return DatabaseMetaData::importedKeyRestrict;
    }
    else
    {
      throw  SQLException("Illegal key action '" + actionKey + "' specified.");
    }
  }

  /**
    * Get imported keys.
    *
    * @param tableDef table definition
    * @param tableName table name
    * @param catalog catalog
    * @param connection connection
    * @return resultset resultset
    * @throws ParseException exception
    */
  ResultSet* MariaDbDatabaseMetaData::getImportedKeys(
      const SQLString& tableDef, const SQLString& tableName, const SQLString& catalog, MariaDbConnection* connection)
  {
    static std::vector<SQLString> columnNames{"PKTABLE_CAT","PKTABLE_SCHEM","PKTABLE_NAME",
      "PKCOLUMN_NAME","FKTABLE_CAT","FKTABLE_SCHEM",
      "FKTABLE_NAME","FKCOLUMN_NAME","KEY_SEQ",
      "UPDATE_RULE","DELETE_RULE","FK_NAME",
      "PK_NAME","DEFERRABILITY"
    };
    std::vector<ColumnType>columnTypes {
      ColumnType::_NULL,ColumnType::VARCHAR,ColumnType::VARCHAR,
      ColumnType::VARCHAR,ColumnType::_NULL,ColumnType::VARCHAR,
      ColumnType::VARCHAR,ColumnType::VARCHAR,ColumnType::SMALLINT,
      ColumnType::SMALLINT,ColumnType::SMALLINT,ColumnType::VARCHAR,
      ColumnType::_NULL,ColumnType::SMALLINT
    };

    Tokens parts= split(tableDef, "\n");

    std::vector<std::vector<sql::bytes>> data;

    for (auto& part : *parts)
    {
      part= part.trim();
<<<<<<< HEAD
      if (!part.startsWith("CONSTRAINT") && !(part.find("FOREIGN KEY") != std::string::npos)){
=======
      if (!part.startsWith("CONSTRAINT") && !(StringImp::get(part).find("FOREIGN KEY") != std::string::npos)){
>>>>>>> c343af05
        continue;
      }
      //const char* partChar= part.c_str();

      Identifier constraintName;

      std::size_t pos= skipKeyword(part, 0, "CONSTRAINT");
      pos= parseIdentifier(part, pos, constraintName);
      pos= skipKeyword(part, pos, "FOREIGN KEY");

      std::vector<Identifier> foreignKeyCols;

      pos= parseIdentifierList(part, pos, foreignKeyCols);
      pos= skipKeyword(part, pos, "REFERENCES");
      Identifier pkTable;
      pos= parseIdentifier(part, pos, pkTable);
      std::vector<Identifier>primaryKeyCols;
      parseIdentifierList(part, pos, primaryKeyCols);

      if (primaryKeyCols.size() != foreignKeyCols.size()){
        throw ParseException(tableDef,0);
      }
      int32_t onUpdateReferenceAction= DatabaseMetaData::importedKeyRestrict;
      int32_t onDeleteReferenceAction= DatabaseMetaData::importedKeyRestrict;

<<<<<<< HEAD
      for (SQLString referenceAction : {"RESTRICT","CASCADE", "SET NULL","NO ACTION"}) {
        if (part.find("ON UPDATE " + referenceAction) != std::string::npos) {
          onUpdateReferenceAction= getImportedKeyAction(referenceAction);
        }
        if (part.find("ON DELETE " + referenceAction) != std::string::npos) {
=======
      for (std::string referenceAction : {"RESTRICT","CASCADE", "SET NULL","NO ACTION"}) {
        if (StringImp::get(part).find("ON UPDATE " + referenceAction) != std::string::npos) {
          onUpdateReferenceAction= getImportedKeyAction(referenceAction);
        }
        if (StringImp::get(part).find("ON DELETE " + referenceAction) != std::string::npos) {
>>>>>>> c343af05
          onDeleteReferenceAction= getImportedKeyAction(referenceAction);
        }
      }

      std::string f8,
                  f9(std::to_string(onUpdateReferenceAction)),
                  f10(std::to_string(onDeleteReferenceAction)),
                  f13(std::to_string(DatabaseMetaData::importedKeyNotDeferrable));

      for (size_t i= 0; i <primaryKeyCols.size(); i++)
      {
        std::vector<sql::bytes> row;
        row.reserve(columnNames.size());

        // NULL in 1st column
        row.emplace_back(0); // PKTABLE_CAT

        if (pkTable.schema.empty())
        {
          row.push_back(BYTES_STR_INIT(catalog));
        }
        else
        {
          row.push_back(BYTES_STR_INIT(pkTable.schema)); // PKTABLE_SCHEM
        }
        
        f8= std::to_string(i + 1);

        row.push_back(BYTES_STR_INIT(pkTable.name)); // PKTABLE_NAME
        row.push_back(BYTES_STR_INIT(primaryKeyCols[i].name));
        // NULL in 5th column
        row.emplace_back(0);
        row.push_back(BYTES_STR_INIT(catalog));
        row.push_back(BYTES_STR_INIT(tableName));
        row.push_back(BYTES_STR_INIT(foreignKeyCols[i].name));
        row.push_back(BYTES_STR_INIT(f8));
        row.push_back(BYTES_STR_INIT(f9));
        row.push_back(BYTES_STR_INIT(f10));
        row.push_back(BYTES_STR_INIT(constraintName.name));
        row.emplace_back(0); // PK_NAME - unlike using information_schema, cannot know constraint name
        row.push_back(BYTES_STR_INIT(f13));
        data.push_back(row);
      }
    }

    std::sort(data.begin(), data.end(),
        [](const std::vector<sql::bytes>& row1, const std::vector<sql::bytes>& row2){
        std::size_t minSize= std::min<std::size_t>(row1[1].size(), row2[1].size());
        int32_t result= strncmp(row1[1],row2[1], minSize); // PKTABLE_SCHEM 
        if (result == 0){
          if (row1[1].size() != row2[1].size()) {
            return row1[1].size() < row2[1].size();
          }
          minSize = std::min<std::size_t>(row1[2].size(), row2[2].size());
          result= strncmp(row1[2], row2[2], minSize); // PKTABLE_NAME
        if (result == 0){
          if (row1[2].size() != row2[2].size()) {
            return row1[2].size() < row2[2].size();
          }
          result= static_cast<int32_t>(row1[8].size() - row2[8].size()); // KEY_SEQ
        if (result == 0){
          result= strncmp(row1[8], row2[8], row1[8].size());
        }
        }
        }
        return result < 0;
        });

    return SelectResultSet::createResultSet(columnNames, columnTypes, data, connection->getProtocol().get());
  }

  /**
   * Retrieves a description of the primary key columns that are referenced by the given table's
   * foreign key columns (the primary keys imported by a table). They are ordered by PKTABLE_CAT,
   * PKTABLE_SCHEM, PKTABLE_NAME, and KEY_SEQ.
   *
   * <p>Each primary key column description has the following columns:
   *
   * <OL>
   *   <LI><B>PKTABLE_CAT</B> String {@code= } primary key table catalog being imported (may be
   *       <code>null</code>)
   *   <LI><B>PKTABLE_SCHEM</B> String {@code= } primary key table schema being imported (may be
   *       <code>null</code>)
   *   <LI><B>PKTABLE_NAME</B> String {@code= } primary key table name being imported
   *   <LI><B>PKCOLUMN_NAME</B> String {@code= } primary key column name being imported
   *   <LI><B>FKTABLE_CAT</B> String {@code= } foreign key table catalog (may be <code>null</code>)
   *   <LI><B>FKTABLE_SCHEM</B> String {@code= } foreign key table schema (may be <code>null</code>
   *       )
   *   <LI><B>FKTABLE_NAME</B> String {@code= } foreign key table name
   *   <LI><B>FKCOLUMN_NAME</B> String {@code= } foreign key column name
   *   <LI><B>KEY_SEQ</B> short {@code= } sequence number within a foreign key( a value of 1
   *       represents the first column of the foreign key, a value of 2 would represent the second
   *       column within the foreign key).
   *   <LI><B>UPDATE_RULE</B> short {@code= } What happens to a foreign key when the primary key is
   *       updated:
   *       <UL>
   *         <LI>importedNoAction - do not allow update of primary key if it has been imported
   *         <LI>importedKeyCascade - change imported key to agree with primary key update
   *         <LI>importedKeySetNull - change imported key to <code>NULL</code> if its primary key
   *             has been updated
   *         <LI>importedKeySetDefault - change imported key to default values if its primary key
   *             has been updated
   *         <LI>importedKeyRestrict - same as importedKeyNoAction (for ODBC 2.x compatibility)
   *       </UL>
   *   <LI><B>DELETE_RULE</B> short {@code= } What happens to the foreign key when primary is
   *       deleted.
   *       <UL>
   *         <LI>importedKeyNoAction - do not allow delete of primary key if it has been imported
   *         <LI>importedKeyCascade - delete rows that import a deleted key
   *         <LI>importedKeySetNull - change imported key to NULL if its primary key has been
   *             deleted
   *         <LI>importedKeyRestrict - same as importedKeyNoAction (for ODBC 2.x compatibility)
   *         <LI>importedKeySetDefault - change imported key to default if its primary key has been
   *             deleted
   *       </UL>
   *   <LI><B>FK_NAME</B> String {@code= } foreign key name (may be <code>null</code>)
   *   <LI><B>PK_NAME</B> String {@code= } primary key name (may be <code>null</code>)
   *   <LI><B>DEFERRABILITY</B> short {@code= } can the evaluation of foreign key constraints be
   *       deferred until commit
   *       <UL>
   *         <LI>importedKeyInitiallyDeferred - see SQL92 for definition
   *         <LI>importedKeyInitiallyImmediate - see SQL92 for definition
   *         <LI>importedKeyNotDeferrable - see SQL92 for definition
   *       </UL>
   * </OL>
   *
   * @param catalog a catalog name; must match the catalog name as it is stored in the database; ""
   *     retrieves those without a catalog; <code>null</code> means that the catalog name should not
   *     be used to narrow the search
   * @param schema a schema name; must match the schema name as it is stored in the database; ""
   *     retrieves those without a schema; <code>null</code> means that the schema name should not
   *     be used to narrow the search
   * @param table a table name; must match the table name as it is stored in the database
   * @return <code>ResultSet</code> - each row is a primary key column description
   * @throws SQLException if a database access error occurs
   * @see #getExportedKeys
   */
  ResultSet* MariaDbDatabaseMetaData::getImportedKeys(const SQLString& catalog, const SQLString& schema, const SQLString& table)  {

    // We use schema as schema.
    SQLString database(schema);

    // We avoid using information schema queries by default, because this appears to be an expensive query
    if (table.empty()){
      throw SQLException("'table' parameter in getImportedKeys cannot be NULL");
    }

    if (database.empty()) {
      return getImportedKeysUsingInformationSchema(database, table);
    }

    try {
      return getImportedKeysUsingShowCreateTable(database, table);
    }catch (std::runtime_error& /*e*/){
      // Likely, parsing failed, try out I_S query
      return getImportedKeysUsingInformationSchema(database, table);
    }
  }

  SQLString MariaDbDatabaseMetaData::dataTypeClause(const SQLString& fullTypeColumnName){
    Shared::Options options= urlParser.getOptions();
    return " CASE data_type"
      " WHEN 'bit' THEN "
      + std::to_string(Types::BIT)
      +" WHEN 'tinyblob' THEN "
      + std::to_string(Types::VARBINARY)
      +" WHEN 'mediumblob' THEN "
      + std::to_string(Types::LONGVARBINARY)
      +" WHEN 'longblob' THEN "
      + std::to_string(Types::LONGVARBINARY)
      +" WHEN 'blob' THEN "
      + std::to_string(Types::LONGVARBINARY)
      +" WHEN 'tinytext' THEN "
      + std::to_string(Types::VARCHAR)
      +" WHEN 'mediumtext' THEN "
      + std::to_string(Types::LONGVARCHAR)
      +" WHEN 'longtext' THEN "
      + std::to_string(Types::LONGVARCHAR)
      +" WHEN 'text' THEN "
      + std::to_string(Types::LONGVARCHAR)
      +" WHEN 'date' THEN "
      + std::to_string(Types::DATE)
      +" WHEN 'datetime' THEN "
      + std::to_string(Types::TIMESTAMP)
      +" WHEN 'decimal' THEN "
      + std::to_string(Types::DECIMAL)
      +" WHEN 'double' THEN "
      + std::to_string(Types::DOUBLE)
      +" WHEN 'enum' THEN "
      + std::to_string(Types::VARCHAR)
      +" WHEN 'float' THEN "
      + std::to_string(Types::REAL)
      +" WHEN 'int' THEN IF( "
      +fullTypeColumnName
      +" like '%unsigned%', "
      + std::to_string(Types::INTEGER)
      +","
      + std::to_string(Types::INTEGER)
      +")"
      " WHEN 'bigint' THEN "
      + std::to_string(Types::BIGINT)
      +" WHEN 'mediumint' THEN "
      + std::to_string(Types::INTEGER)
      +" WHEN 'NULL' THEN "
      + std::to_string(Types::_NULL)
      +" WHEN 'set' THEN "
      + std::to_string(Types::VARCHAR)
      +" WHEN 'smallint' THEN IF( "
      +fullTypeColumnName
      +" like '%unsigned%', "
      + std::to_string(Types::SMALLINT)
      +","
      + std::to_string(Types::SMALLINT)
      +")"
      " WHEN 'varchar' THEN "
      + std::to_string(Types::VARCHAR)
      +" WHEN 'varbinary' THEN "
      + std::to_string(Types::VARBINARY)
      +" WHEN 'char' THEN "
      + std::to_string(Types::CHAR)
      +" WHEN 'binary' THEN "
      + std::to_string(Types::BINARY)
      +" WHEN 'time' THEN "
      + std::to_string(Types::TIME)
      +" WHEN 'timestamp' THEN "
      + std::to_string(Types::TIMESTAMP)
      +" WHEN 'tinyint' THEN "
      +(options->tinyInt1isBit
          ? "IF("
          + fullTypeColumnName
          + " like 'tinyint(1)%',"
          + std::to_string(Types::BIT)
          + ","
          + std::to_string(Types::TINYINT)
          + ") "
          : SQLString(std::to_string(Types::TINYINT)))
      +" WHEN 'year' THEN "
      +(options->yearIsDateType ? std::to_string(Types::DATE) : std::to_string(Types::SMALLINT))
      +" ELSE "
      + std::to_string(Types::OTHER)
      +" END ";
  }


  ResultSet* MariaDbDatabaseMetaData::executeQuery(const SQLString& sql)
  {
    Unique::Statement stmt(connection->createStatement());
    // We are taking responsibility not to stream metadata queries
    stmt->setFetchSize(0);
    SelectResultSet* rs= dynamic_cast<SelectResultSet*>(stmt->executeQuery(sql));
    rs->setForceTableAlias();
<<<<<<< HEAD
    rs->checkOut();
=======
>>>>>>> c343af05
    rs->setStatement(nullptr);
    return rs;
  }


  SQLString MariaDbDatabaseMetaData::escapeQuote(const SQLString& value){
    if (value.empty() == true){
      return "NULL";
    }
    return "'" + Utils::escapeString(value, connection->getProtocol()->noBackslashEscapes()) + "'";
  }

/**
  * Generate part of the information schema query that restricts catalog names In the driver,
  * catalogs is the equivalent to MariaDB schemas.
  *
  * @param columnName - column name in the information schema table
  * @param catalog - catalog name. This driver does not (always) follow JDBC standard for following
  *     special values, due to ConnectorJ compatibility 1. empty string ("") - matches current
  *     catalog (i.e database). JDBC standard says only tables without catalog should be returned -
  *     such tables do not exist in MariaDB. If there is no current catalog, then empty string
  *     matches any catalog. 2. null - if nullCatalogMeansCurrent=true (which is the default), then
  *     the handling is the same as for "" . i.e return current catalog.JDBC-conforming way would
  *     be to match any catalog with null parameter. This can be switched with
  *     nullCatalogMeansCurrent=false in the connection URL.
  * @return part of SQL query ,that restricts search for the catalog.
  */
SQLString MariaDbDatabaseMetaData::catalogCond(const SQLString& columnName, const SQLString& catalog)
{
  if (catalog.empty()) {

    if (connection->nullCatalogMeansCurrent){
      return "(ISNULL(database()) OR ("+columnName +" = database()))";
    }
    return "(1 = 1)";
  }
  // TODO the upper if is for NULL value. Have to decide if we can have NULL value here, i.e. should catalog and other names be passed by ptr to the connector
  /*if (catalog.empty()){
    return "(ISNULL(database()) OR ("+columnName +" = database()))";
  }*/
  return "(" + columnName + " = " + escapeQuote(catalog) + ")";
}


// table name)
SQLString MariaDbDatabaseMetaData::patternCond(const SQLString& columnName, const SQLString& tableName)
{
  if (tableName.empty()){
    return "(1 = 1)";
  }
  SQLString predicate =
    (tableName.find_first_of('%') == std::string::npos && tableName.find_first_of('_') == std::string::npos) ? "=" : "LIKE";

  return "("+columnName +" "+predicate +" '" + Utils::escapeString(tableName,true)+"')";
}


/* We can't pass NULL, "" should mean "no schema" */
SQLString schemaPatternCond(const SQLString& columnName, const SQLString& schemaName)
{
  SQLString predicate =
    (schemaName.find_first_of('%') == std::string::npos && schemaName.find_first_of('_') == std::string::npos) ? "=" : "LIKE";

  return "(" + columnName + " " + predicate + " '" + Utils::escapeString(schemaName, true) + "')";
}


/**
 * Retrieves a description of the given table's primary key columns. They are ordered by
 * COLUMN_NAME.
 *
 * <p>Each primary key column description has the following columns:
 *
 * <OL>
 *   <li><B>TABLE_CAT</B> String {@code= } table catalog
 *   <li><B>TABLE_SCHEM</B> String {@code= } table schema (may be <code>null</code>)
 *   <li><B>TABLE_NAME</B> String {@code= } table name
 *   <li><B>COLUMN_NAME</B> String {@code= } column name
 *   <li><B>KEY_SEQ</B> short {@code= } sequence number within primary key( a value of 1
 *       represents the first column of the primary key, a value of 2 would represent the second
 *       column within the primary key).
 *   <li><B>PK_NAME</B> String {@code= } primary key name
 * </OL>
 *
 * @param catalog a catalog name; must match the catalog name as it is stored in the database; ""
 *     retrieves those without a catalog; <code>null</code> means that the catalog name should not
 *     be used to narrow the search
 * @param schema a schema name; must match the schema name as it is stored in the database; ""
 *     retrieves those without a schema; <code>null</code> means that the schema name should not
 *     be used to narrow the search
 * @param table a table name; must match the table name as it is stored in the database
 * @return <code>ResultSet</code> - each row is a primary key column description
 * @throws SQLException if a database access error occurs
 */
ResultSet* MariaDbDatabaseMetaData::getPrimaryKeys(const SQLString& catalog, const SQLString& schema, const SQLString& table) {


  SQLString sql =
    "SELECT NULL TABLE_CAT, A.TABLE_SCHEMA TABLE_SCHEM, A.TABLE_NAME, A.COLUMN_NAME, B.SEQ_IN_INDEX KEY_SEQ, B.INDEX_NAME PK_NAME "
    " FROM INFORMATION_SCHEMA.COLUMNS A, INFORMATION_SCHEMA.STATISTICS B"
    " WHERE A.COLUMN_KEY in ('PRI','pri') AND B.INDEX_NAME='PRIMARY' "
    " AND "
    + schemaPatternCond("A.TABLE_SCHEMA", schema) //We don't need all schemas on empty schema, that catCond will do
    + " AND B.TABLE_SCHEMA=A.TABLE_SCHEMA"
      " AND "
    + patternCond("A.TABLE_NAME", table)
    + " AND B.TABLE_NAME=A.TABLE_NAME AND A.COLUMN_NAME = B.COLUMN_NAME "
      " ORDER BY A.COLUMN_NAME";

  return executeQuery(sql);
}

/**
 * Retrieves a description of the tables available in the given catalog. Only table descriptions
 * matching the catalog, schema, table name and type criteria are returned. They are ordered by
 * <code>TABLE_TYPE</code>, <code>TABLE_CAT</code>, <code>TABLE_SCHEM</code> and <code>TABLE_NAME
 * </code>. Each table description has the following columns:
 *
 * <OL>
 *   <LI><B>TABLE_CAT</B> String {@code= } table catalog (may be <code>null</code>)
 *   <LI><B>TABLE_SCHEM</B> String {@code= } table schema (may be <code>null</code>)
 *   <LI><B>TABLE_NAME</B> String {@code= } table name
 *   <LI><B>TABLE_TYPE</B> String {@code= } table type. Typical types are "TABLE", "VIEW",
 *       "SYSTEM TABLE", "GLOBAL TEMPORARY", "LOCAL TEMPORARY", "ALIAS", "SYNONYM".
 *   <LI><B>REMARKS</B> String {@code= } explanatory comment on the table
 *   <LI><B>TYPE_CAT</B> String {@code= } the types catalog (may be <code>null</code>)
 *   <LI><B>TYPE_SCHEM</B> String {@code= } the types schema (may be <code>null</code>)
 *   <LI><B>TYPE_NAME</B> String {@code= } type name (may be <code>null</code>)
 *   <LI><B>SELF_REFERENCING_COL_NAME</B> String {@code= } name of the designated "identifier"
 *       column of a typed table (may be <code>null</code>)
 *   <LI><B>REF_GENERATION</B> String {@code= } specifies how values in SELF_REFERENCING_COL_NAME
 *       are created. Values are "SYSTEM", "USER", "DERIVED". (may be <code>null</code>)
 * </OL>
 *
 * <p><B>Note:</B> Some databases may not return information for all tables.
 *
 * @param catalog a catalog name; must match the catalog name as it is stored in the database; ""
 *     retrieves those without a catalog; <code>null</code> means that the catalog name should not
 *     be used to narrow the search
 * @param schemaPattern a schema name pattern; must match the schema name as it is stored in the
 *     database; "" retrieves those without a schema; <code>null</code> means that the schema name
 *     should not be used to narrow the search
 * @param tableNamePattern a table name pattern; must match the table name as it is stored in the
 *     database
 * @param types a list of table types, which must be from the list of table types returned from
 *     {@link #getTableTypes},to include; <code>null</code> returns all types
 * @return <code>ResultSet</code> - each row is a table description
 * @throws SQLException if a database access error occurs
 * @see #getSearchStringEscape
 */
ResultSet* MariaDbDatabaseMetaData::getTables(const SQLString& catalog, const SQLString& schemaPattern, const SQLString& tableNamePattern,
<<<<<<< HEAD
  const sql::List& wrappedTypes)
{
  const ListImp::ImpType& types = ListImp::get(wrappedTypes);
=======
  std::list<SQLString>& wrappedTypes)
{
  const std::list<SQLString>& types= wrappedTypes;
>>>>>>> c343af05
  SQLString sql(
      "SELECT NULL TABLE_CAT, TABLE_SCHEMA TABLE_SCHEM,  TABLE_NAME,"
      " IF(TABLE_TYPE='BASE TABLE', 'TABLE', TABLE_TYPE) as TABLE_TYPE,"
      " TABLE_COMMENT REMARKS, NULL TYPE_CAT, NULL TYPE_SCHEM, NULL TYPE_NAME, NULL SELF_REFERENCING_COL_NAME, "
      " NULL REF_GENERATION"
      " FROM INFORMATION_SCHEMA.TABLES "
      " WHERE "
      + schemaPatternCond("TABLE_SCHEMA", schemaPattern)
      +" AND "
      +patternCond("TABLE_NAME", tableNamePattern));

  if (!types.empty())
  {
    sql.append(" AND TABLE_TYPE IN (");
    for (const auto& type : types) {
      if (type.empty()) {
        continue;
      }
      SQLString escapedType(type.compare("TABLE") == 0 ? "'BASE TABLE'" : escapeQuote(type).c_str());
      sql.append(escapedType).append(",");
    }
    StringImp::get(sql)[sql.length()-1]= ')';
  }
  sql.append(" ORDER BY TABLE_TYPE, TABLE_SCHEMA, TABLE_NAME");

  return executeQuery(sql);
}

/**
  * Retrieves a description of table columns available in the specified catalog.
  *
  * <p>Only column descriptions matching the catalog, schema, table and column name criteria are
  * returned. They are ordered by <code>TABLE_CAT</code>,<code>TABLE_SCHEM</code>, <code>TABLE_NAME
  * </code>, and <code>ORDINAL_POSITION</code>.
  *
  * <p>Each column description has the following columns:
  *
  * <OL>
  *   <LI><B>TABLE_CAT</B> String {@code= } table catalog (may be <code>null</code>)
  *   <LI><B>TABLE_SCHEM</B> String {@code= } table schema (may be <code>null</code>)
  *   <LI><B>TABLE_NAME</B> String {@code= } table name
  *   <LI><B>COLUMN_NAME</B> String {@code= } column name
  *   <LI><B>DATA_TYPE</B> int {@code= } SQL type from java.sql.Types
  *   <LI><B>TYPE_NAME</B> String {@code= } Data source dependent type name, for a UDT the type
  *       name is fully qualified
  *   <LI><B>COLUMN_SIZE</B> int {@code= } column size.
  *   <LI><B>BUFFER_LENGTH</B> is not used.
  *   <LI><B>DECIMAL_DIGITS</B> int {@code= } the number of fractional digits. Null is returned
  *       for data types where DECIMAL_DIGITS is not applicable.
  *   <LI><B>NUM_PREC_RADIX</B> int {@code= } Radix (typically either 10 or 2)
  *   <LI><B>NULLABLE</B> int {@code= } is NULL allowed.
  *       <UL>
  *         <LI>columnNoNulls - might not allow <code>NULL</code> values
  *         <LI>columnNullable - definitely allows <code>NULL</code> values
  *         <LI>columnNullableUnknown - nullability unknown
  *       </UL>
  *   <LI><B>REMARKS</B> String {@code= } comment describing column (may be <code>null</code>)
  *   <LI><B>COLUMN_DEF</B> String {@code= } default value for the column, which should be
  *       interpreted as a string when the value is enclosed in single quotes (may be <code>null
  *       </code>)
  *   <LI><B>SQL_DATA_TYPE</B> int {@code= } unused
  *   <LI><B>SQL_DATETIME_SUB</B> int {@code= } unused
  *   <LI><B>CHAR_OCTET_LENGTH</B> int {@code= } for char types the maximum number of bytes in the
  *       column
  *   <LI><B>ORDINAL_POSITION</B> int {@code= } index of column in table (starting at 1)
  *   <LI><B>IS_NULLABLE</B> String {@code= } ISO rules are used to determine the nullability for
  *       a column.
  *       <UL>
  *         <LI>YES --- if the column can include NULLs
  *         <LI>NO --- if the column cannot include NULLs
  *         <LI>empty string --- if the nullability for the column is unknown
  *       </UL>
  *   <LI><B>SCOPE_CATALOG</B> String {@code= } catalog of table that is the scope of a reference
  *       attribute (<code>null</code> if DATA_TYPE isn't REF)
  *   <LI><B>SCOPE_SCHEMA</B> String {@code= } schema of table that is the scope of a reference
  *       attribute (<code>null</code> if the DATA_TYPE isn't REF)
  *   <LI><B>SCOPE_TABLE</B> String {@code= } table name that this the scope of a reference
  *       attribute (<code>null</code> if the DATA_TYPE isn't REF)
  *   <LI><B>SOURCE_DATA_TYPE</B> short {@code= } source type of a distinct type or user-generated
  *       Ref type, SQL type from java.sql.Types (<code>null</code> if DATA_TYPE isn't DISTINCT or
  *       user-generated REF)
  *   <LI><B>IS_AUTOINCREMENT</B> String {@code= } Indicates whether this column is auto
  *       incremented
  *       <UL>
  *         <LI>YES --- if the column is auto incremented
  *         <LI>NO --- if the column is not auto incremented
  *         <LI>empty string --- if it cannot be determined whether the column is auto incremented
  *       </UL>
  *   <LI><B>IS_GENERATEDCOLUMN</B> String {@code= } Indicates whether this is a generated column
  *       <UL>
  *         <LI>YES --- if this a generated column
  *         <LI>NO --- if this not a generated column
  *         <LI>empty string --- if it cannot be determined whether this is a generated column
  *       </UL>
  * </OL>
  *
  * <p>The COLUMN_SIZE column specifies the column size for the given column. For numeric data,
  * this is the maximum precision. For character data, this is the length in characters. For
  * datetime datatypes, this is the length in characters of the String representation (assuming the
* maximum allowed precision of the fractional seconds component). For binary data, this is the
  * length in bytes. For the ROWID datatype, this is the length in bytes. Null is returned for data
  * types where the column size is not applicable.
  *
  * @param catalog a catalog name; must match the catalog name as it is stored in the database; ""
  *     retrieves those without a catalog; <code>null</code> means that the catalog name should not
  *     be used to narrow the search
  * @param schemaPattern a schema name pattern; must match the schema name as it is stored in the
  *     database; "" retrieves those without a schema; <code>null</code> means that the schema name
  *     should not be used to narrow the search
  * @param tableNamePattern a table name pattern; must match the table name as it is stored in the
  *     database
  * @param columnNamePattern a column name pattern; must match the column name as it is stored in
  *     the database
  * @return <code>ResultSet</code> - each row is a column description
  * @throws SQLException if a database access error occurs
  * @see #getSearchStringEscape
  */
  ResultSet* MariaDbDatabaseMetaData::getColumns(const SQLString& catalog, const SQLString& schemaPattern, const SQLString& tableNamePattern,
                                              const SQLString& columnNamePattern)
  {
    Shared::Options options= urlParser.getOptions();
    SQLString sql= "SELECT NULL TABLE_CAT, TABLE_SCHEMA TABLE_SCHEM, TABLE_NAME, COLUMN_NAME,"
      +dataTypeClause("COLUMN_TYPE")
      +" DATA_TYPE,"
      + columnTypeClause(options)
      +" TYPE_NAME, "
      " CASE DATA_TYPE"
      "  WHEN 'time' THEN "
      +(datePrecisionColumnExist
          ?"IF(DATETIME_PRECISION = 0, 10, CAST(11 + DATETIME_PRECISION as signed integer))"
          :"10")
      +"  WHEN 'date' THEN 10"
      "  WHEN 'datetime' THEN "
      +(datePrecisionColumnExist
          ?"IF(DATETIME_PRECISION = 0, 19, CAST(20 + DATETIME_PRECISION as signed integer))"
          :"19")
      +"  WHEN 'timestamp' THEN "
      +(datePrecisionColumnExist
          ?"IF(DATETIME_PRECISION = 0, 19, CAST(20 + DATETIME_PRECISION as signed integer))"
          :"19")
      +(options->yearIsDateType ?"":" WHEN 'year' THEN 5")
      +"  ELSE "
      "  IF(NUMERIC_PRECISION IS NULL, LEAST(CHARACTER_MAXIMUM_LENGTH,"
      + std::to_string(UINT32_MAX)
      +"), NUMERIC_PRECISION) "
      " END"
      " COLUMN_SIZE, 65535 BUFFER_LENGTH, "
      " CONVERT (CASE DATA_TYPE"
      " WHEN 'year' THEN "
      +(options->yearIsDateType ? SQLString("NUMERIC_SCALE") : SQLString("0"))
      +" WHEN 'tinyint' THEN "
      +(options->tinyInt1isBit ? SQLString("0") : SQLString("NUMERIC_SCALE"))
      +" ELSE NUMERIC_SCALE END, UNSIGNED INTEGER) DECIMAL_DIGITS,"
      " 10 NUM_PREC_RADIX, IF(IS_NULLABLE = 'yes' OR COLUMN_TYPE='timestamp',1,0) NULLABLE, COLUMN_COMMENT REMARKS," /* NULLABLE: 0- columnNoNulls, 1 - columnNullable */
      " COLUMN_DEFAULT COLUMN_DEF, 0 SQL_DATA_TYPE, 0 SQL_DATETIME_SUB,  "
      " LEAST(CHARACTER_OCTET_LENGTH,"
      + std::to_string(INT32_MAX)
      +") CHAR_OCTET_LENGTH,"
      " ORDINAL_POSITION, IF(COLUMN_TYPE='timestamp', 'YES', IS_NULLABLE) IS_NULLABLE, NULL SCOPE_CATALOG, NULL SCOPE_SCHEMA, NULL SCOPE_TABLE, NULL SOURCE_DATA_TYPE,"
      " IF(EXTRA = 'auto_increment','YES','NO') IS_AUTOINCREMENT, "
      " IF(EXTRA in ('VIRTUAL', 'PERSISTENT', 'VIRTUAL GENERATED', 'STORED GENERATED') ,'YES','NO') IS_GENERATEDCOLUMN "
      " FROM INFORMATION_SCHEMA.COLUMNS  WHERE "
      +catalogCond("TABLE_SCHEMA", schemaPattern)
      +" AND "
      +patternCond("TABLE_NAME",tableNamePattern)
      +" AND "
      +patternCond("COLUMN_NAME",columnNamePattern)
      +" ORDER BY TABLE_CAT, TABLE_SCHEM, TABLE_NAME, ORDINAL_POSITION";

    try {
      return executeQuery(sql);
    }catch (SQLException& sqlException){
<<<<<<< HEAD
      if ((sqlException.getMessage().find("Unknown column 'DATETIME_PRECISION'") != std::string::npos)){
=======
      if ((StringImp::get(sqlException.getMessage()).find("Unknown column 'DATETIME_PRECISION'") != std::string::npos)){
>>>>>>> c343af05
        datePrecisionColumnExist= false;
        return getColumns(catalog,schemaPattern,tableNamePattern,columnNamePattern);
      }
      throw sqlException;
    }
  }

  /**
   * Retrieves a description of the foreign key columns that reference the given table's primary key
   * columns (the foreign keys exported by a table). They are ordered by FKTABLE_CAT, FKTABLE_SCHEM,
   * FKTABLE_NAME, and KEY_SEQ.
   *
   * <p>Each foreign key column description has the following columns:
   *
   * <OL>
   *   <LI><B>PKTABLE_CAT</B> String {@code= } primary key table catalog (may be <code>null</code>)
   *   <LI><B>PKTABLE_SCHEM</B> String {@code= } primary key table schema (may be <code>null</code>
   *       )
   *   <LI><B>PKTABLE_NAME</B> String {@code= } primary key table name
   *   <LI><B>PKCOLUMN_NAME</B> String {@code= } primary key column name
   *   <LI><B>FKTABLE_CAT</B> String {@code= } foreign key table catalog (may be <code>null</code>)
   *       being exported (may be <code>null</code>)
   *   <LI><B>FKTABLE_SCHEM</B> String {@code= } foreign key table schema (may be <code>null</code>
   *       ) being exported (may be <code>null</code>)
   *   <LI><B>FKTABLE_NAME</B> String {@code= } foreign key table name being exported
   *   <LI><B>FKCOLUMN_NAME</B> String {@code= } foreign key column name being exported
   *   <LI><B>KEY_SEQ</B> short {@code= } sequence number within foreign key( a value of 1
   *       represents the first column of the foreign key, a value of 2 would represent the second
   *       column within the foreign key).
   *   <LI><B>UPDATE_RULE</B> short {@code= } What happens to foreign key when primary is updated:
   *       <UL>
   *         <LI>importedNoAction - do not allow update of primary key if it has been imported
   *         <LI>importedKeyCascade - change imported key to agree with primary key update
   *         <LI>importedKeySetNull - change imported key to <code>NULL</code> if its primary key
   *             has been updated
   *         <LI>importedKeySetDefault - change imported key to default values if its primary key
   *             has been updated
   *         <LI>importedKeyRestrict - same as importedKeyNoAction (for ODBC 2.x compatibility)
   *       </UL>
   *   <LI><B>DELETE_RULE</B> short {@code= } What happens to the foreign key when primary is
   *       deleted.
   *       <UL>
   *         <LI>importedKeyNoAction - do not allow delete of primary key if it has been imported
   *         <LI>importedKeyCascade - delete rows that import a deleted key
   *         <LI>importedKeySetNull - change imported key to <code>NULL</code> if its primary key
   *             has been deleted
   *         <LI>importedKeyRestrict - same as importedKeyNoAction (for ODBC 2.x compatibility)
   *         <LI>importedKeySetDefault - change imported key to default if its primary key has been
   *             deleted
   *       </UL>
   *   <LI><B>FK_NAME</B> String {@code= } foreign key name (may be <code>null</code>)
   *   <LI><B>PK_NAME</B> String {@code= } primary key name (may be <code>null</code>)
   *   <LI><B>DEFERRABILITY</B> short {@code= } can the evaluation of foreign key constraints be
   *       deferred until commit
   *       <UL>
   *         <LI>importedKeyInitiallyDeferred - see SQL92 for definition
   *         <LI>importedKeyInitiallyImmediate - see SQL92 for definition
   *         <LI>importedKeyNotDeferrable - see SQL92 for definition
   *       </UL>
   * </OL>
   *
   * @param catalog a catalog name; must match the catalog name as it is stored in this database; ""
   *     retrieves those without a catalog; <code>null</code> means that the catalog name should not
   *     be used to narrow the search
   * @param schema a schema name; must match the schema name as it is stored in the database; ""
   *     retrieves those without a schema; <code>null</code> means that the schema name should not
   *     be used to narrow the search
   * @param table a table name; must match the table name as it is stored in this database
   * @return a <code>ResultSet</code> object in which each row is a foreign key column description
   * @throws SQLException if a database access error occurs
   * @see #getImportedKeys
   */
  ResultSet* MariaDbDatabaseMetaData::getExportedKeys(const SQLString& catalog, const SQLString& schema, const SQLString& table)  {
    if (table.empty() == true){
      throw SQLException("'table' parameter in getExportedKeys cannot be NULL");
    }
    SQLString sql =
      "SELECT NULL PKTABLE_CAT, KCU.REFERENCED_TABLE_SCHEMA PKTABLE_SCHEM, KCU.REFERENCED_TABLE_NAME PKTABLE_NAME,"
      " KCU.REFERENCED_COLUMN_NAME PKCOLUMN_NAME, NULL FKTABLE_CAT, KCU.TABLE_SCHEMA FKTABLE_SCHEM, "
      " KCU.TABLE_NAME FKTABLE_NAME, KCU.COLUMN_NAME FKCOLUMN_NAME, KCU.POSITION_IN_UNIQUE_CONSTRAINT KEY_SEQ,"
      " CASE update_rule "
      "   WHEN 'RESTRICT' THEN 1"
      "   WHEN 'NO ACTION' THEN 3"
      "   WHEN 'CASCADE' THEN 0"
      "   WHEN 'SET NULL' THEN 2"
      "   WHEN 'SET DEFAULT' THEN 4"
      " END UPDATE_RULE,"
      " CASE DELETE_RULE"
      "  WHEN 'RESTRICT' THEN 1"
      "  WHEN 'NO ACTION' THEN 3"
      "  WHEN 'CASCADE' THEN 0"
      "  WHEN 'SET NULL' THEN 2"
      "  WHEN 'SET DEFAULT' THEN 4"
      " END DELETE_RULE,"
      " RC.CONSTRAINT_NAME FK_NAME,"
      " RC.UNIQUE_CONSTRAINT_NAME PK_NAME,"
      + std::to_string(importedKeyNotDeferrable)
      +" DEFERRABILITY"
      " FROM INFORMATION_SCHEMA.KEY_COLUMN_USAGE KCU"
      " INNER JOIN INFORMATION_SCHEMA.REFERENTIAL_CONSTRAINTS RC"
      " ON KCU.CONSTRAINT_SCHEMA = RC.CONSTRAINT_SCHEMA"
      " AND KCU.CONSTRAINT_NAME = RC.CONSTRAINT_NAME"
      " WHERE "
      + catalogCond("KCU.REFERENCED_TABLE_SCHEMA",schema)
      +" AND "
      " KCU.REFERENCED_TABLE_NAME = "
      +escapeQuote(table)
      +" ORDER BY FKTABLE_CAT, FKTABLE_SCHEM, FKTABLE_NAME, KEY_SEQ";

    return executeQuery(sql);
  }

  /**
   * GetImportedKeysUsingInformationSchema.
   *
   * @param catalog catalog
   * @param table table
   * @return resultset
   * @throws SQLException exception
   */
  ResultSet* MariaDbDatabaseMetaData::getImportedKeysUsingInformationSchema(const SQLString& catalog, const SQLString& table)  {
    if (table.empty() == true){
      throw SQLException("'table' parameter in getImportedKeys cannot be NULL");
    }
    SQLString sql =
      "SELECT NULL PKTABLE_CAT, KCU.REFERENCED_TABLE_SCHEMA PKTABLE_SCHEM, KCU.REFERENCED_TABLE_NAME PKTABLE_NAME,"
      " KCU.REFERENCED_COLUMN_NAME PKCOLUMN_NAME, NULL FKTABLE_CAT, KCU.TABLE_SCHEMA FKTABLE_SCHEM, "
      " KCU.TABLE_NAME FKTABLE_NAME, KCU.COLUMN_NAME FKCOLUMN_NAME, KCU.POSITION_IN_UNIQUE_CONSTRAINT KEY_SEQ,"
      " CASE update_rule "
      "   WHEN 'RESTRICT' THEN 1"
      "   WHEN 'NO ACTION' THEN 3"
      "   WHEN 'CASCADE' THEN 0"
      "   WHEN 'SET NULL' THEN 2"
      "   WHEN 'SET DEFAULT' THEN 4"
      " END UPDATE_RULE,"
      " CASE DELETE_RULE"
      "  WHEN 'RESTRICT' THEN 1"
      "  WHEN 'NO ACTION' THEN 3"
      "  WHEN 'CASCADE' THEN 0"
      "  WHEN 'SET NULL' THEN 2"
      "  WHEN 'SET DEFAULT' THEN 4"
      " END DELETE_RULE,"
      " RC.CONSTRAINT_NAME FK_NAME,"
      " RC.UNIQUE_CONSTRAINT_NAME PK_NAME,"
      + std::to_string(importedKeyNotDeferrable)
      +" DEFERRABILITY"
      " FROM INFORMATION_SCHEMA.KEY_COLUMN_USAGE KCU"
      " INNER JOIN INFORMATION_SCHEMA.REFERENTIAL_CONSTRAINTS RC"
      " ON KCU.CONSTRAINT_SCHEMA = RC.CONSTRAINT_SCHEMA"
      " AND KCU.CONSTRAINT_NAME = RC.CONSTRAINT_NAME"
      " WHERE "
      + catalogCond("KCU.TABLE_SCHEMA", catalog)
      +" AND "
      " KCU.TABLE_NAME = "
      + escapeQuote(table)
      +" ORDER BY PKTABLE_CAT, PKTABLE_SCHEM, PKTABLE_NAME, KEY_SEQ";

    return executeQuery(sql);
  }

  /**
   * GetImportedKeysUsingShowCreateTable.
   *
   * @param catalog catalog
   * @param table table
   * @return resultset
   * @throws Exception exception
   */
  ResultSet* MariaDbDatabaseMetaData::getImportedKeysUsingShowCreateTable(const SQLString& catalog, const SQLString& table)
  {
    if (catalog.empty()){
      throw std::runtime_error("catalog");
    }

    if (table.empty()){
      throw std::runtime_error("table");
    }

    std::unique_ptr<Statement> stmt(connection->createStatement());
    std::unique_ptr<ResultSet> rs(stmt->executeQuery(
          "SHOW CREATE TABLE "
          +MariaDbConnection::quoteIdentifier(catalog)
          +"."
          +MariaDbConnection::quoteIdentifier(table)));
    if (rs->next()){
      SQLString tableDef(rs->getString(2));
      return MariaDbDatabaseMetaData::getImportedKeys(tableDef, table, catalog, connection);
    }
    throw SQLException("Fail to retrieve table information using SHOW CREATE TABLE");
  }

  /**
   * Retrieves a description of a table's optimal set of columns that uniquely identifies a row.
   * They are ordered by SCOPE.
   *
   * <p>Each column description has the following columns:
   *
   * <OL>
   *   <LI><B>SCOPE</B> short {@code= } actual scope of result
   *       <UL>
   *         <LI>bestRowTemporary - very temporary, while using row
   *         <LI>bestRowTransaction - valid for remainder of current transaction
   *         <LI>bestRowSession - valid for remainder of current session
   *       </UL>
   *   <LI><B>COLUMN_NAME</B> String {@code= } column name
   *   <LI><B>DATA_TYPE</B> int {@code= } SQL data type from java.sql.Types
   *   <LI><B>TYPE_NAME</B> String {@code= } Data source dependent type name, for a UDT the type
   *       name is fully qualified
   *   <LI><B>COLUMN_SIZE</B> int {@code= } precision
   *   <LI><B>BUFFER_LENGTH</B> int {@code= } not used
   *   <LI><B>DECIMAL_DIGITS</B> short {@code= } scale - Null is returned for data types where
   *       DECIMAL_DIGITS is not applicable.
   *   <LI><B>PSEUDO_COLUMN</B> short {@code= } is this a pseudo column like an Oracle ROWID
   *       <UL>
   *         <LI>bestRowUnknown - may or may not be pseudo column
   *         <LI>bestRowNotPseudo - is NOT a pseudo column
   *         <LI>bestRowPseudo - is a pseudo column
   *       </UL>
   * </OL>
   *
   * <p>The COLUMN_SIZE column represents the specified column size for the given column. For
   * numeric data, this is the maximum precision. For character data, this is the length in
   * characters. For datetime datatypes, this is the length in characters of the String
   * representation (assuming the maximum allowed precision of the fractional seconds component).
   * For binary data, this is the length in bytes. For the ROWID datatype, this is the length in
   * bytes. Null is returned for data types where the column size is not applicable.
   *
   * @param catalog a catalog name; must match the catalog name as it is stored in the database; ""
   *     retrieves those without a catalog; <code>null</code> means that the catalog name should not
   *     be used to narrow the search
   * @param schema a schema name; must match the schema name as it is stored in the database; ""
   *     retrieves those without a schema; <code>null</code> means that the schema name should not
   *     be used to narrow the search
   * @param table a table name; must match the table name as it is stored in the database
   * @param scope the scope of interest; use same values as SCOPE
   * @param nullable include columns that are nullable.
   * @return <code>ResultSet</code> - each row is a column description
   * @throws SQLException if a database access error occurs
   */
  ResultSet* MariaDbDatabaseMetaData::getBestRowIdentifier(
      const SQLString& catalog, const SQLString& schema, const SQLString& table,int32_t scope,bool nullable)
  {
    if (table.empty() == true){
      throw SQLException("'table' parameter cannot be NULL in getBestRowIdentifier()");
    }

    SQLString sql =
      "SELECT "
      + std::to_string(DatabaseMetaData::bestRowSession)
      +" SCOPE, COLUMN_NAME,"
      + dataTypeClause("COLUMN_TYPE")
      +" DATA_TYPE, DATA_TYPE TYPE_NAME,"
      " IF(NUMERIC_PRECISION IS NULL, CHARACTER_MAXIMUM_LENGTH, NUMERIC_PRECISION) COLUMN_SIZE, 0 BUFFER_LENGTH,"
      " NUMERIC_SCALE DECIMAL_DIGITS,"
      + (connection->getProtocol()->versionGreaterOrEqual(10, 2, 5)
        ? " if(IS_GENERATED='NEVER'," + std::to_string(DatabaseMetaData::bestRowNotPseudo) + "," + std::to_string(DatabaseMetaData::bestRowPseudo) + ")"
        : std::to_string(DatabaseMetaData::bestRowNotPseudo))
      + " PSEUDO_COLUMN"
      " FROM INFORMATION_SCHEMA.COLUMNS"
      " WHERE COLUMN_KEY IN('PRI', 'UNI')"
      " AND IS_NULLABLE='NO' AND "
      +catalogCond("TABLE_SCHEMA", schema)
      +" AND TABLE_NAME = "
      +escapeQuote(table);

    return executeQuery(sql);
  }

  bool MariaDbDatabaseMetaData::generatedKeyAlwaysReturned(){
    return true;
  }

  /**
   * Retrieves a description of the pseudo or hidden columns available in a given table within the
   * specified catalog and schema. Pseudo or hidden columns may not always be stored within a table
   * and are not visible in a ResultSet unless they are specified in the query's outermost SELECT
   * list. Pseudo or hidden columns may not necessarily be able to be modified. If there are no
   * pseudo or hidden columns, an empty ResultSet is returned.
   *
   * <p>Only column descriptions matching the catalog, schema, table and column name criteria are
   * returned. They are ordered by <code>TABLE_CAT</code>,<code>TABLE_SCHEM</code>, <code>TABLE_NAME
   * </code> and <code>COLUMN_NAME</code>.
   *
   * <p>Each column description has the following columns:
   *
   * <OL>
   *   <LI><B>TABLE_CAT</B> String {@code= } table catalog (may be <code>null</code>)
   *   <LI><B>TABLE_SCHEM</B> String {@code= } table schema (may be <code>null</code>)
   *   <LI><B>TABLE_NAME</B> String {@code= } table name
   *   <LI><B>COLUMN_NAME</B> String {@code= } column name
   *   <LI><B>DATA_TYPE</B> int {@code= } SQL type from java.sql.Types
   *   <LI><B>COLUMN_SIZE</B> int {@code= } column size.
   *   <LI><B>DECIMAL_DIGITS</B> int {@code= } the number of fractional digits. Null is returned
   *       for data types where DECIMAL_DIGITS is not applicable.
   *   <LI><B>NUM_PREC_RADIX</B> int {@code= } Radix (typically either 10 or 2)
   *   <LI><B>COLUMN_USAGE</B> String {@code= } The allowed usage for the column. The value
   *       returned will correspond to the enum name returned by PseudoColumnUsage.name()
   *   <LI><B>REMARKS</B> String {@code= } comment describing column (may be <code>null</code>)
   *   <LI><B>CHAR_OCTET_LENGTH</B> int {@code= } for char types the maximum number of bytes in the
   *       column
   *   <LI><B>IS_NULLABLE</B> String {@code= } ISO rules are used to determine the nullability for
   *       a column.
   *       <UL>
   *         <LI>YES --- if the column can include NULLs
   *         <LI>NO --- if the column cannot include NULLs
   *         <LI>empty string --- if the nullability for the column is unknown
   *       </UL>
   * </OL>
   *
   * <p>The COLUMN_SIZE column specifies the column size for the given column. For numeric data,
   * this is the maximum precision. For character data, this is the length in characters. For
   * datetime datatypes, this is the length in characters of the String representation (assuming the
   * maximum allowed precision of the fractional seconds component). For binary data, this is the
   * length in bytes. For the ROWID datatype, this is the length in bytes. Null is returned for data
   * types where the column size is not applicable.
   *
   * @param catalog a catalog name; must match the catalog name as it is stored in the database; ""
   *     retrieves those without a catalog; <code>null</code> means that the catalog name should not
   *     be used to narrow the search
   * @param schemaPattern a schema name pattern; must match the schema name as it is stored in the
   *     database; "" retrieves those without a schema; <code>null</code> means that the schema name
   *     should not be used to narrow the search
   * @param tableNamePattern a table name pattern; must match the table name as it is stored in the
   *     database
   * @param columnNamePattern a column name pattern; must match the column name as it is stored in
   *     the database
   * @return <code>ResultSet</code> - each row is a column description
   * @throws SQLException if a database access error occurs
   * @see PseudoColumnUsage
   * @since 1.7
   */
  ResultSet* MariaDbDatabaseMetaData::getPseudoColumns(
      const SQLString& catalog, const SQLString& schemaPattern, const SQLString& tableNamePattern, const SQLString& columnNamePattern)
  {
    std::unique_ptr<sql::Statement> stmt(connection->createStatement());
    return stmt->executeQuery(
          "SELECT ' ' TABLE_CAT, ' ' TABLE_SCHEM,"
          "' ' TABLE_NAME, ' ' COLUMN_NAME, 0 DATA_TYPE, 0 COLUMN_SIZE, 0 DECIMAL_DIGITS,"
          "10 NUM_PREC_RADIX, ' ' COLUMN_USAGE,  ' ' REMARKS, 0 CHAR_OCTET_LENGTH, 'YES' IS_NULLABLE FROM DUAL "
          "WHERE 1=0");
  }

  bool MariaDbDatabaseMetaData::allProceduresAreCallable(){
    return true;
  }

  bool MariaDbDatabaseMetaData::allTablesAreSelectable(){
    return true;
  }

  SQLString MariaDbDatabaseMetaData::getURL(){
    return urlParser.getInitialUrl();
  }

  SQLString MariaDbDatabaseMetaData::getUserName(){
    return urlParser.getUsername();
  }

  bool MariaDbDatabaseMetaData::isReadOnly(){
    return false;
  }

  bool MariaDbDatabaseMetaData::nullsAreSortedHigh(){
    return false;
  }

  bool MariaDbDatabaseMetaData::nullsAreSortedLow(){
    return !nullsAreSortedHigh();
  }

  bool MariaDbDatabaseMetaData::nullsAreSortedAtStart(){
    return true;
  }

  bool MariaDbDatabaseMetaData::nullsAreSortedAtEnd(){
    return !nullsAreSortedAtStart();
  }

  /**
   * Return Server type. MySQL or MariaDB. MySQL can be forced for compatibility with option
   * "useMysqlMetadata"
   *
   * @return server type
   * @throws SQLException in case of socket error.
   */
  SQLString MariaDbDatabaseMetaData::getDatabaseProductName()
  {
    if (urlParser.getOptions()->useMysqlMetadata){
      return "MySQL";
    }
    if (connection->getProtocol()->isServerMariaDb())
    {
      SQLString svrVer(connection->getProtocol()->getServerVersion());

<<<<<<< HEAD
      if (svrVer.toLowerCase().find("mariadb") != std::string::npos)
=======
      if (StringImp::get(svrVer.toLowerCase()).find("mariadb") != std::string::npos)
>>>>>>> c343af05
      {
        return "MariaDB";
      }
    }
    return "MySQL";
  }

  SQLString MariaDbDatabaseMetaData::getDatabaseProductVersion(){
    return connection->getProtocol()->getServerVersion();
  }

  SQLString MariaDbDatabaseMetaData::getDriverName() {
    return DRIVER_NAME;
  }

  SQLString MariaDbDatabaseMetaData::getDriverVersion() {
    return Version::version;
  }

  int32_t MariaDbDatabaseMetaData::getDriverMajorVersion() {
    return Version::majorVersion;
  }

  int32_t MariaDbDatabaseMetaData::getDriverMinorVersion() {
    return Version::minorVersion;
  }


  int32_t MariaDbDatabaseMetaData::getDriverPatchVersion() {
    return Version::patchVersion;
  }


  bool MariaDbDatabaseMetaData::usesLocalFiles(){
    return false;
  }

  bool MariaDbDatabaseMetaData::usesLocalFilePerTable(){
    return false;
  }

  bool MariaDbDatabaseMetaData::supportsMixedCaseIdentifiers() {
    return (connection->getLowercaseTableNames()==0);
  }

  bool MariaDbDatabaseMetaData::storesUpperCaseIdentifiers(){
    return false;
  }

  bool MariaDbDatabaseMetaData::storesLowerCaseIdentifiers() {
    return (connection->getLowercaseTableNames()==1);
  }

  bool MariaDbDatabaseMetaData::storesMixedCaseIdentifiers() {
    return (connection->getLowercaseTableNames()==2);
  }

  bool MariaDbDatabaseMetaData::supportsMixedCaseQuotedIdentifiers() {
    return supportsMixedCaseIdentifiers();
  }

  bool MariaDbDatabaseMetaData::storesUpperCaseQuotedIdentifiers(){
    return storesUpperCaseIdentifiers();
  }

  bool MariaDbDatabaseMetaData::storesLowerCaseQuotedIdentifiers() {
    return storesLowerCaseIdentifiers();
  }

  bool MariaDbDatabaseMetaData::storesMixedCaseQuotedIdentifiers() {
    return storesMixedCaseIdentifiers();
  }

  SQLString MariaDbDatabaseMetaData::getIdentifierQuoteString(){
    return "`";
  }

  SQLString MariaDbDatabaseMetaData::getSQLKeywords(){
    return "ACCESSIBLE,ANALYZE,ASENSITIVE,BEFORE,BIGINT,BINARY,BLOB,CALL,CHANGE,CONDITION,DATABASE,DATABASES,"
      "DAY_HOUR,DAY_MICROSECOND,DAY_MINUTE,DAY_SECOND,DELAYED,DETERMINISTIC,DISTINCTROW,DIV,DUAL,EACH,"
      "ELSEIF,ENCLOSED,ESCAPED,EXIT,EXPLAIN,FLOAT4,FLOAT8,FORCE,FULLTEXT,GENERAL,HIGH_PRIORITY,"
      "HOUR_MICROSECOND,HOUR_MINUTE,HOUR_SECOND,IF,IGNORE,IGNORE_SERVER_IDS,INDEX,INFILE,INOUT,INT1,INT2,"
      "INT3,INT4,INT8,ITERATE,KEY,KEYS,KILL,LEAVE,LIMIT,LINEAR,LINES,LOAD,LOCALTIME,LOCALTIMESTAMP,LOCK,"
      "LONG,LONGBLOB,LONGTEXT,LOOP,LOW_PRIORITY,MASTER_HEARTBEAT_PERIOD,MASTER_SSL_VERIFY_SERVER_CERT,"
      "MAXVALUE,MEDIUMBLOB,MEDIUMINT,MEDIUMTEXT,MIDDLEINT,MINUTE_MICROSECOND,MINUTE_SECOND,MOD,MODIFIES,"
      "NO_WRITE_TO_BINLOG,OPTIMIZE,OPTIONALLY,OUT,OUTFILE,PURGE,RANGE,READ_WRITE,READS,REGEXP,RELEASE,"
      "RENAME,REPEAT,REPLACE,REQUIRE,RESIGNAL,RESTRICT,RETURN,RLIKE,SCHEMAS,SECOND_MICROSECOND,SENSITIVE,"
      "SEPARATOR,SHOW,SIGNAL,SLOW,SPATIAL,SPECIFIC,SQL_BIG_RESULT,SQL_CALC_FOUND_ROWS,SQL_SMALL_RESULT,"
      "SQLEXCEPTION,SSL,STARTING,STRAIGHT_JOIN,TERMINATED,TINYBLOB,TINYINT,TINYTEXT,TRIGGER,UNDO,UNLOCK,"
      "UNSIGNED,USE,UTC_DATE,UTC_TIME,UTC_TIMESTAMP,VARBINARY,VARCHARACTER,WHILE,XOR,YEAR_MONTH,ZEROFILL";
  }

  SQLString MariaDbDatabaseMetaData::getNumericFunctions(){
    return "ABS,ACOS,ASIN,ATAN,ATAN2,BIT_COUNT,CEIL,CEILING,CONV,COS,COT,CRC32,DEGREES,DIV,EXP,FLOOR,GREATEST,LEAST,LN,LOG,"
      "LOG10,LOG2,MAX,MIN,MOD,OCT,PI,POW,POWER,RADIANS,RAND,ROUND,SIGN,SIN,SQRT,TAN,TRUNCATE";
  }

  SQLString MariaDbDatabaseMetaData::getStringFunctions(){
    return "ASCII,BIN,BIT_LENGTH,CAST,CHAR,CHARACTER_LENGTH,CHAR_LENGTH,CONCAT,CONCAT_WS,CONV,CONVERT,ELT,EXPORT_SET,"
      "EXTRACTVALUE,FIELD,FIND_IN_SET,FORMAT,FROM_BASE64,HEX,INSERT,INSTR,LCASE,LEFT,LENGTH,LIKE,LOAD_FILE,LOCATE,"
      "LOWER,LPAD,LTRIM,MAKE_SET,MATCH AGAINST,MID,NOT LIKE,NOT REGEXP,OCT,OCTET_LENGTH,ORD,POSITION,QUOTE,"
      "REPEAT,REPLACE,REVERSE,RIGHT,RPAD,RTRIM,SOUNDEX,SOUNDS LIKE,SPACE,STRCMP,SUBSTR,SUBSTRING,"
      "SUBSTRING_INDEX,TO_BASE64,TRIM,UCASE,UNHEX,UPDATEXML,UPPER,WEIGHT_STRING";
  }

  SQLString MariaDbDatabaseMetaData::getSystemFunctions(){
    return "DATABASE,USER,SYSTEM_USER,SESSION_USER,PASSWORD,ENCRYPT,LAST_INSERT_ID,VERSION";
  }

  SQLString MariaDbDatabaseMetaData::getTimeDateFunctions(){
    return "ADDDATE,ADDTIME,CONVERT_TZ,CURDATE,CURRENT_DATE,CURRENT_TIME,CURRENT_TIMESTAMP,CURTIME,DATEDIFF,"
      "DATE_ADD,DATE_FORMAT,DATE_SUB,DAY,DAYNAME,DAYOFMONTH,DAYOFWEEK,DAYOFYEAR,EXTRACT,FROM_DAYS,"
      "FROM_UNIXTIME,GET_FORMAT,HOUR,LAST_DAY,LOCALTIME,LOCALTIMESTAMP,MAKEDATE,MAKETIME,MICROSECOND,"
      "MINUTE,MONTH,MONTHNAME,NOW,PERIOD_ADD,PERIOD_DIFF,QUARTER,SECOND,SEC_TO_TIME,STR_TO_DATE,SUBDATE,"
      "SUBTIME,SYSDATE,TIMEDIFF,TIMESTAMPADD,TIMESTAMPDIFF,TIME_FORMAT,TIME_TO_SEC,TO_DAYS,TO_SECONDS,"
      "UNIX_TIMESTAMP,UTC_DATE,UTC_TIME,UTC_TIMESTAMP,WEEK,WEEKDAY,WEEKOFYEAR,YEAR,YEARWEEK";
  }

  SQLString MariaDbDatabaseMetaData::getSearchStringEscape(){
    return "\\";
  }

  SQLString MariaDbDatabaseMetaData::getExtraNameCharacters(){
    return "#@";
  }

  bool MariaDbDatabaseMetaData::supportsAlterTableWithAddColumn(){
    return true;
  }

  bool MariaDbDatabaseMetaData::supportsAlterTableWithDropColumn(){
    return true;
  }

  bool MariaDbDatabaseMetaData::supportsColumnAliasing(){
    return true;
  }

  bool MariaDbDatabaseMetaData::nullPlusNonNullIsNull(){
    return true;
  }

  bool MariaDbDatabaseMetaData::supportsConvert(){
    return false;
  }

  /**
   * Retrieves whether this database supports the JDBC scalar function CONVERT for conversions
   * between the JDBC types fromType and toType. The JDBC types are the generic SQL data types
   * defined in java.sql.Types::
   *
   * @param fromType the type to convert from; one of the type codes from the class java.sql.Types
   * @param toType the type to convert to; one of the type codes from the class java.sql.Types
   * @return true if so; false otherwise
   */
  bool MariaDbDatabaseMetaData::supportsConvert(int32_t fromType,int32_t toType){
    switch (fromType){
      case Types::TINYINT:
      case Types::SMALLINT:
      case Types::INTEGER:
      case Types::BIGINT:
      case Types::REAL:
      case Types::FLOAT:
      case Types::DECIMAL:
      case Types::NUMERIC:
      case Types::DOUBLE:
      case Types::BIT:
      case Types::BOOLEAN:
        switch (toType){
          case Types::TINYINT:
          case Types::SMALLINT:
          case Types::INTEGER:
          case Types::BIGINT:
          case Types::REAL:
          case Types::FLOAT:
          case Types::DECIMAL:
          case Types::NUMERIC:
          case Types::DOUBLE:
          case Types::BIT:
          case Types::BOOLEAN:
          case Types::CHAR:
          case Types::VARCHAR:
          case Types::LONGVARCHAR:
          case Types::BINARY:
          case Types::VARBINARY:
          case Types::LONGVARBINARY:
            return true;
          default:
            return false;
        }

      case Types::BLOB:
        switch (toType){
          case Types::BINARY:
          case Types::VARBINARY:
          case Types::LONGVARBINARY:
          case Types::CHAR:
          case Types::VARCHAR:
          case Types::LONGVARCHAR:
          case Types::TINYINT:
          case Types::SMALLINT:
          case Types::INTEGER:
          case Types::BIGINT:
          case Types::REAL:
          case Types::FLOAT:
          case Types::DECIMAL:
          case Types::NUMERIC:
          case Types::DOUBLE:
          case Types::BIT:
          case Types::BOOLEAN:
            return true;
          default:
            return false;
        }

      case Types::CHAR:
      case Types::CLOB:
      case Types::VARCHAR:
      case Types::LONGVARCHAR:
      case Types::BINARY:
      case Types::VARBINARY:
      case Types::LONGVARBINARY:
        switch (toType){
          case Types::BIT:
          case Types::TINYINT:
          case Types::SMALLINT:
          case Types::INTEGER:
          case Types::BIGINT:
          case Types::FLOAT:
          case Types::REAL:
          case Types::DOUBLE:
          case Types::NUMERIC:
          case Types::DECIMAL:
          case Types::CHAR:
          case Types::VARCHAR:
          case Types::LONGVARCHAR:
          case Types::BINARY:
          case Types::VARBINARY:
          case Types::LONGVARBINARY:
          case Types::DATE:
          case Types::TIME:
          case Types::TIMESTAMP:
          case Types::BLOB:
          case Types::CLOB:
          case Types::BOOLEAN:
          case Types::NCHAR:
          case Types::LONGNVARCHAR:
          case Types::NCLOB:
            return true;
          default:
            return false;
        }

      case Types::DATE:
        switch (toType){
          case Types::DATE:
          case Types::CHAR:
          case Types::VARCHAR:
          case Types::LONGVARCHAR:
          case Types::BINARY:
          case Types::VARBINARY:
          case Types::LONGVARBINARY:
            return true;

          default:
            return false;
        }

      case Types::TIME:
        switch (toType){
          case Types::TIME:
          case Types::CHAR:
          case Types::VARCHAR:
          case Types::LONGVARCHAR:
          case Types::BINARY:
          case Types::VARBINARY:
          case Types::LONGVARBINARY:
            return true;
          default:
            return false;
        }

      case Types::TIMESTAMP:
        switch (toType){
          case Types::TIMESTAMP:
          case Types::CHAR:
          case Types::VARCHAR:
          case Types::LONGVARCHAR:
          case Types::BINARY:
          case Types::VARBINARY:
          case Types::LONGVARBINARY:
          case Types::TIME:
          case Types::DATE:
            return true;
          default:
            return false;
        }
      default:
        return false;
    }
  }

  bool MariaDbDatabaseMetaData::supportsTableCorrelationNames(){
    return true;
  }

  bool MariaDbDatabaseMetaData::supportsDifferentTableCorrelationNames(){
    return true;
  }

  bool MariaDbDatabaseMetaData::supportsExpressionsInOrderBy(){
    return true;
  }

  bool MariaDbDatabaseMetaData::supportsOrderByUnrelated(){
    return true;
  }

  bool MariaDbDatabaseMetaData::supportsGroupBy(){
    return true;
  }

  bool MariaDbDatabaseMetaData::supportsGroupByUnrelated(){
    return true;
  }

  bool MariaDbDatabaseMetaData::supportsGroupByBeyondSelect(){
    return true;
  }

  bool MariaDbDatabaseMetaData::supportsLikeEscapeClause(){
    return true;
  }

  bool MariaDbDatabaseMetaData::supportsMultipleResultSets(){
    return false;
  }

  bool MariaDbDatabaseMetaData::supportsMultipleTransactions(){
    return true;
  }

  bool MariaDbDatabaseMetaData::supportsNonNullableColumns(){
    return true;
  }

  bool MariaDbDatabaseMetaData::supportsMinimumSQLGrammar(){
    return true;
  }

  bool MariaDbDatabaseMetaData::supportsCoreSQLGrammar(){
    return true;
  }

  bool MariaDbDatabaseMetaData::supportsExtendedSQLGrammar(){
    return false;
  }

  bool MariaDbDatabaseMetaData::supportsANSI92EntryLevelSQL(){
    return true;
  }

  bool MariaDbDatabaseMetaData::supportsANSI92IntermediateSQL(){
    return true;
  }

  bool MariaDbDatabaseMetaData::supportsANSI92FullSQL(){
    return true;
  }

  bool MariaDbDatabaseMetaData::supportsIntegrityEnhancementFacility(){
    return true;
  }

  bool MariaDbDatabaseMetaData::supportsOuterJoins(){
    return true;
  }

  bool MariaDbDatabaseMetaData::supportsFullOuterJoins(){
    return false;
  }

  bool MariaDbDatabaseMetaData::supportsLimitedOuterJoins(){
    return true;
  }

  SQLString MariaDbDatabaseMetaData::getSchemaTerm(){
    return "schema";
  }

  SQLString MariaDbDatabaseMetaData::getProcedureTerm(){
    return "procedure";
  }

  SQLString MariaDbDatabaseMetaData::getCatalogTerm(){
    return emptyStr;
  }

  bool MariaDbDatabaseMetaData::isCatalogAtStart(){
    return true;
  }

  SQLString MariaDbDatabaseMetaData::getCatalogSeparator(){
    return emptyStr;
  }

  bool MariaDbDatabaseMetaData::supportsSchemasInDataManipulation(){
    return true;
  }

  bool MariaDbDatabaseMetaData::supportsSchemasInProcedureCalls(){
    return true;
  }

  bool MariaDbDatabaseMetaData::supportsSchemasInTableDefinitions(){
    return true;
  }

  bool MariaDbDatabaseMetaData::supportsSchemasInIndexDefinitions(){
    return true;
  }

  bool MariaDbDatabaseMetaData::supportsSchemasInPrivilegeDefinitions(){
    return true;
  }

  bool MariaDbDatabaseMetaData::supportsCatalogsInDataManipulation(){
    return false;
  }

  bool MariaDbDatabaseMetaData::supportsCatalogsInProcedureCalls(){
    return false;
  }

  bool MariaDbDatabaseMetaData::supportsCatalogsInTableDefinitions(){
    return false;
  }

  bool MariaDbDatabaseMetaData::supportsCatalogsInIndexDefinitions(){
    return false;
  }

  bool MariaDbDatabaseMetaData::supportsCatalogsInPrivilegeDefinitions(){
    return false;
  }

  bool MariaDbDatabaseMetaData::supportsPositionedDelete(){
    return false;
  }

  bool MariaDbDatabaseMetaData::supportsPositionedUpdate(){
    return false;
  }

  bool MariaDbDatabaseMetaData::supportsSelectForUpdate(){
    return true;
  }

  bool MariaDbDatabaseMetaData::supportsStoredProcedures(){
    return true;
  }

  bool MariaDbDatabaseMetaData::supportsSubqueriesInComparisons(){
    return true;
  }

  bool MariaDbDatabaseMetaData::supportsSubqueriesInExists(){
    return true;
  }

  bool MariaDbDatabaseMetaData::supportsSubqueriesInIns(){
    return true;
  }

  bool MariaDbDatabaseMetaData::supportsSubqueriesInQuantifieds(){
    return true;
  }

  bool MariaDbDatabaseMetaData::supportsCorrelatedSubqueries(){
    return true;
  }

  bool MariaDbDatabaseMetaData::supportsUnion(){
    return true;
  }

  bool MariaDbDatabaseMetaData::supportsUnionAll(){
    return true;
  }

  bool MariaDbDatabaseMetaData::supportsOpenCursorsAcrossCommit(){
    return true;
  }

  bool MariaDbDatabaseMetaData::supportsOpenCursorsAcrossRollback(){
    return true;
  }

  bool MariaDbDatabaseMetaData::supportsOpenStatementsAcrossCommit(){
    return true;
  }

  bool MariaDbDatabaseMetaData::supportsOpenStatementsAcrossRollback(){
    return true;
  }

  int32_t MariaDbDatabaseMetaData::getMaxBinaryLiteralLength(){
    return 16777208;
  }

  int32_t MariaDbDatabaseMetaData::getMaxCharLiteralLength(){
    return 16777208;
  }

  int32_t MariaDbDatabaseMetaData::getMaxColumnNameLength(){
    return 64;
  }

  int32_t MariaDbDatabaseMetaData::getMaxColumnsInGroupBy(){
    return 64;
  }

  int32_t MariaDbDatabaseMetaData::getMaxColumnsInIndex(){
    return 16;
  }

  int32_t MariaDbDatabaseMetaData::getMaxColumnsInOrderBy(){
    return 64;
  }

  int32_t MariaDbDatabaseMetaData::getMaxColumnsInSelect(){
    return 256;
  }

  int32_t MariaDbDatabaseMetaData::getMaxColumnsInTable(){
    return 0;
  }

  int32_t MariaDbDatabaseMetaData::getMaxConnections(){
    Unique::ResultSet rs(executeQuery("SELECT @@max_connections"));
    if (rs && rs->next()) {
      return rs->getInt(1);
    }

    return 0;
  }

  int32_t MariaDbDatabaseMetaData::getMaxCursorNameLength(){
    return 64;
  }

  int32_t MariaDbDatabaseMetaData::getMaxIndexLength(){
    return 256;
  }

  int32_t MariaDbDatabaseMetaData::getMaxSchemaNameLength(){
    return 64;
  }

  int32_t MariaDbDatabaseMetaData::getMaxProcedureNameLength(){
    return 64;
  }

  int32_t MariaDbDatabaseMetaData::getMaxCatalogNameLength(){
    return 0;
  }

  int32_t MariaDbDatabaseMetaData::getMaxRowSize(){
    return 0;
  }

  bool MariaDbDatabaseMetaData::doesMaxRowSizeIncludeBlobs(){
    return false;
  }

  int32_t MariaDbDatabaseMetaData::getMaxStatementLength(){
    return 0;
  }

  int32_t MariaDbDatabaseMetaData::getMaxStatements(){
    return 0;
  }

  int32_t MariaDbDatabaseMetaData::getMaxTableNameLength(){
    return 64;
  }

  int32_t MariaDbDatabaseMetaData::getMaxTablesInSelect(){
    return 256;
  }

  int32_t MariaDbDatabaseMetaData::getMaxUserNameLength(){
    return 16;
  }

  int32_t MariaDbDatabaseMetaData::getDefaultTransactionIsolation(){
    return sql::TRANSACTION_REPEATABLE_READ;
  }

  /**
   * Retrieves whether this database supports transactions. If not, invoking the method <code>commit
   * </code> is a noop, and the isolation level is <code>TRANSACTION_NONE</code>.
   *
   * @return <code>true</code> if transactions are supported; <code>false</code> otherwise
   */
  bool MariaDbDatabaseMetaData::supportsTransactions(){
    return true;
  }

  /**
   * Retrieves whether this database supports the given transaction isolation level.
   *
   * @param level one of the transaction isolation levels defined in <code>java.sql.Connection
   *     </code>
   * @return <code>true</code> if so; <code>false</code> otherwise
   * @see Connection
   */
  bool MariaDbDatabaseMetaData::supportsTransactionIsolationLevel(int32_t level){
    switch (level){
      case sql::TRANSACTION_NONE:
      case sql::TRANSACTION_READ_UNCOMMITTED:
      case sql::TRANSACTION_READ_COMMITTED:
      case sql::TRANSACTION_REPEATABLE_READ:
      case sql::TRANSACTION_SERIALIZABLE:
        return true;
      default:
        return false;
    }
  }

  bool MariaDbDatabaseMetaData::supportsDataDefinitionAndDataManipulationTransactions(){
    return true;
  }

  bool MariaDbDatabaseMetaData::supportsDataManipulationTransactionsOnly(){
    return false;
  }

  bool MariaDbDatabaseMetaData::dataDefinitionCausesTransactionCommit(){
    return true;
  }

  bool MariaDbDatabaseMetaData::dataDefinitionIgnoredInTransactions(){
    return false;
  }

  /**
   * Retrieves a description of the stored procedures available in the given catalog. Only procedure
   * descriptions matching the schema and procedure name criteria are returned. They are ordered by
   * <code>PROCEDURE_CAT</code>, <code>PROCEDURE_SCHEM</code>, <code>PROCEDURE_NAME</code> and
   * <code>SPECIFIC_ NAME</code>.
   *
   * <p>Each procedure description has the the following columns:
   *
   * <OL>
   *   <LI><B>PROCEDURE_CAT</B> String {@code= } procedure catalog (may be <code>null</code>)
   *   <LI><B>PROCEDURE_SCHEM</B> String {@code= } procedure schema (may be <code>null</code>)
   *   <LI><B>PROCEDURE_NAME</B> String {@code= } procedure name
   *   <LI>reserved for future use
   *   <LI>reserved for future use
   *   <LI>reserved for future use
   *   <LI><B>REMARKS</B> String {@code= } explanatory comment on the procedure
   *   <LI><B>PROCEDURE_TYPE</B> short {@code= } kind of procedure:
   *       <UL>
   *         <LI>procedureResultUnknown - Cannot determine if a return value will be returned
   *         <LI>procedureNoResult - Does not return a return value
   *         <LI>procedureReturnsResult - Returns a return value
   *       </UL>
   *   <LI><B>SPECIFIC_NAME</B> String {@code= } The name which uniquely identifies this procedure
   *       within its schema.
   * </OL>
   *
   * <p>A user may not have permissions to execute any of the procedures that are returned by <code>
   * getProcedures</code>
   *
   * @param catalog a catalog name; must match the catalog name as it is stored in the database; ""
   *     retrieves those without a catalog; <code>null</code> means that the catalog name should not
   *     be used to narrow the search
   * @param schemaPattern a schema name pattern; must match the schema name as it is stored in the
   *     database; "" retrieves those without a schema; <code>null</code> means that the schema name
   *     should not be used to narrow the search
   * @param procedureNamePattern a procedure name pattern; must match the procedure name as it is
   *     stored in the database
   * @return <code>ResultSet</code> - each row is a procedure description
   * @throws SQLException if a database access error occurs
   * @see #getSearchStringEscape
   */
  ResultSet* MariaDbDatabaseMetaData::getProcedures(const SQLString& catalog, const SQLString& schemaPattern, const SQLString& procedureNamePattern)
  {


    SQLString sql =
      "SELECT NULL PROCEDURE_CAT, ROUTINE_SCHEMA PROCEDURE_SCHEM, ROUTINE_NAME PROCEDURE_NAME,"
      " NULL RESERVED1, NULL RESERVED2, NULL RESERVED3, ROUTINE_COMMENT REMARKS,"
      " CASE ROUTINE_TYPE "
      "  WHEN 'FUNCTION' THEN "
      + std::to_string(procedureReturnsResult)
      +"  WHEN 'PROCEDURE' THEN "
      + std::to_string(procedureNoResult)
      +"  ELSE "
      + std::to_string(procedureResultUnknown)
      +" END PROCEDURE_TYPE,"
      "  SPECIFIC_NAME "
      " FROM INFORMATION_SCHEMA.ROUTINES "
      " WHERE "
      + (schemaPattern.empty() ? catalogCond("ROUTINE_SCHEMA", schemaPattern) : patternCond("ROUTINE_SCHEMA", schemaPattern))
      +" AND "
      + patternCond("ROUTINE_NAME", procedureNamePattern)
      +"/* AND ROUTINE_TYPE='PROCEDURE' */";
    return executeQuery(sql);
  }

  /* Is INFORMATION_SCHEMA.PARAMETERS available ?*/  bool MariaDbDatabaseMetaData::haveInformationSchemaParameters(){
    return connection->getProtocol()->versionGreaterOrEqual(5,5,3);
  }

  /**
   * Retrieves a description of the given catalog's stored procedure parameter and result columns.
   *
   * <p>Only descriptions matching the schema, procedure and parameter name criteria are returned.
   * They are ordered by PROCEDURE_CAT, PROCEDURE_SCHEM, PROCEDURE_NAME and SPECIFIC_NAME. Within
   * this, the return value, if any, is first. Next are the parameter descriptions in call order.
   * The column descriptions follow in column number order.
   *
   * <p>Each row in the <code>ResultSet</code> is a parameter description or column description with
   * the following fields:
   *
   * <OL>
   *   <LI><B>PROCEDURE_CAT</B> String {@code= } procedure catalog (may be <code>null</code>)
   *   <LI><B>PROCEDURE_SCHEM</B> String {@code= } procedure schema (may be <code>null</code>)
   *   <LI><B>PROCEDURE_NAME</B> String {@code= } procedure name
   *   <LI><B>COLUMN_NAME</B> String {@code= } column/parameter name
   *   <LI><B>COLUMN_TYPE</B> Short {@code= } kind of column/parameter:
   *       <UL>
   *         <LI>procedureColumnUnknown - nobody knows
   *         <LI>procedureColumnIn - IN parameter
   *         <LI>procedureColumnInOut - INOUT parameter
   *         <LI>procedureColumnOut - OUT parameter
   *         <LI>procedureColumnReturn - procedure return value
   *         <LI>procedureColumnResult - result column in <code>ResultSet</code>
   *       </UL>
   *   <LI><B>DATA_TYPE</B> int {@code= } SQL type from java.sql.Types
   *   <LI><B>TYPE_NAME</B> String {@code= } SQL type name, for a UDT type the type name is fully
   *       qualified
   *   <LI><B>PRECISION</B> int {@code= } precision
   *   <LI><B>LENGTH</B> int {@code= } length in bytes of data
   *   <LI><B>SCALE</B> short {@code= } scale - null is returned for data types where SCALE is not
   *       applicable.
   *   <LI><B>RADIX</B> short {@code= } radix
   *   <LI><B>NULLABLE</B> short {@code= } can it contain NULL.
   *       <UL>
   *         <LI>procedureNoNulls - does not allow NULL values
   *         <LI>procedureNullable - allows NULL values
   *         <LI>procedureNullableUnknown - nullability unknown
   *       </UL>
   *   <LI><B>REMARKS</B> String {@code= } comment describing parameter/column
   *   <LI><B>COLUMN_DEF</B> String {@code= } default value for the column, which should be
   *       interpreted as a string when the value is enclosed in single quotes (may be <code>null
   *       </code>)
   *       <UL>
   *         <LI>The string NULL (not enclosed in quotes) - if NULL was specified as the default
   *             value
   *         <LI>TRUNCATE (not enclosed in quotes) - if the specified default value cannot be
   *             represented without truncation
   *         <LI>NULL - if a default value was not specified
   *       </UL>
   *   <LI><B>SQL_DATA_TYPE</B> int {@code= } reserved for future use
   *   <LI><B>SQL_DATETIME_SUB</B> int {@code= } reserved for future use
   *   <LI><B>CHAR_OCTET_LENGTH</B> int {@code= } the maximum length of binary and character based
   *       columns. For any other datatype the returned value is a NULL
   *   <LI><B>ORDINAL_POSITION</B> int {@code= } the ordinal position, starting from 1, for the
   *       input and output parameters for a procedure. A value of 0 is returned if this row
   *       describes the procedure's return value. For result set columns, it is the ordinal
   *       position of the column in the result set starting from 1. If there are multiple result
   *       sets, the column ordinal positions are implementation defined.
   *   <LI><B>IS_NULLABLE</B> String {@code= } ISO rules are used to determine the nullability for
   *       a column.
   *       <UL>
   *         <LI>YES --- if the column can include NULLs
   *         <LI>NO --- if the column cannot include NULLs
   *         <LI>empty string --- if the nullability for the column is unknown
   *       </UL>
   *   <LI><B>SPECIFIC_NAME</B> String {@code= } the name which uniquely identifies this procedure
   *       within its schema.
   * </OL>
   *
   * <p><B>Note:</B> Some databases may not return the column descriptions for a procedure.
  *
    * <p>The PRECISION column represents the specified column size for the given column. For numeric
    * data, this is the maximum precision. For character data, this is the length in characters. For
    * datetime datatypes, this is the length in characters of the String representation (assuming the
        * maximum allowed precision of the fractional seconds component). For binary data, this is the
    * length in bytes. For the ROWID datatype, this is the length in bytes. Null is returned for data
    * types where the column size is not applicable.
    *
    * @param catalog a catalog name; must match the catalog name as it is stored in the database; ""
    *     retrieves those without a catalog; <code>null</code> means that the catalog name should not
    *     be used to narrow the search
    * @param schemaPattern a schema name pattern; must match the schema name as it is stored in the
    *     database; "" retrieves those without a schema; <code>null</code> means that the schema name
    *     should not be used to narrow the search
    * @param procedureNamePattern a procedure name pattern; must match the procedure name as it is
    *     stored in the database
    * @param columnNamePattern a column name pattern; must match the column name as it is stored in
    *     the database
    * @return <code>ResultSet</code> - each row describes a stored procedure parameter or column
    * @throws SQLException if a database access error occurs
    * @see #getSearchStringEscape
    */
  ResultSet* MariaDbDatabaseMetaData::getProcedureColumns(
    const SQLString& catalog, const SQLString& schemaPattern, const SQLString& procedureNamePattern, const SQLString& columnNamePattern)
  {
    SQLString sql;

    if (haveInformationSchemaParameters()) {
      /*
      *  Get info from information_schema.parameters
      */
      sql= "SELECT SPECIFIC_SCHEMA PROCEDURE_CAT, NULL PROCEDURE_SCHEM, SPECIFIC_NAME PROCEDURE_NAME,"
          " PARAMETER_NAME COLUMN_NAME, "
          " CASE PARAMETER_MODE "
          "  WHEN 'IN' THEN "
        + std::to_string(procedureColumnIn)
        + "  WHEN 'OUT' THEN "
        + std::to_string(procedureColumnOut)
        + "  WHEN 'INOUT' THEN "
        + std::to_string(procedureColumnInOut)
        + "  ELSE IF(PARAMETER_MODE IS NULL,"
        + std::to_string(procedureColumnReturn)
        + ","
        + std::to_string(procedureColumnUnknown)
        + ")"
          " END COLUMN_TYPE,"
        + dataTypeClause("DTD_IDENTIFIER")
        + " DATA_TYPE,"
          "DATA_TYPE TYPE_NAME,"
          " CASE DATA_TYPE"
          "  WHEN 'time' THEN "
        + (datePrecisionColumnExist
          ? "IF(DATETIME_PRECISION = 0, 10, CAST(11 + DATETIME_PRECISION as signed integer))"
          : "10")
        + "  WHEN 'date' THEN 10"
          "  WHEN 'datetime' THEN "
        + (datePrecisionColumnExist
          ? "IF(DATETIME_PRECISION = 0, 19, CAST(20 + DATETIME_PRECISION as signed integer))"
          : "19")
        + "  WHEN 'timestamp' THEN "
        + (datePrecisionColumnExist
          ? "IF(DATETIME_PRECISION = 0, 19, CAST(20 + DATETIME_PRECISION as signed integer))"
          : "19")
        + "  ELSE "
          "  IF(NUMERIC_PRECISION IS NULL, LEAST(CHARACTER_MAXIMUM_LENGTH,"
        + std::to_string(INT32_MAX)
        + "), NUMERIC_PRECISION) "
          " END `PRECISION`,"
          " CASE DATA_TYPE"
          "  WHEN 'time' THEN "
        + (datePrecisionColumnExist
          ? "IF(DATETIME_PRECISION = 0, 10, CAST(11 + DATETIME_PRECISION as signed integer))"
          : "10")
        + "  WHEN 'date' THEN 10"
          "  WHEN 'datetime' THEN "
        + (datePrecisionColumnExist
          ? "IF(DATETIME_PRECISION = 0, 19, CAST(20 + DATETIME_PRECISION as signed integer))"
          : "19")
        + "  WHEN 'timestamp' THEN "
        + (datePrecisionColumnExist
          ? "IF(DATETIME_PRECISION = 0, 19, CAST(20 + DATETIME_PRECISION as signed integer))"
          : "19")
        + "  ELSE "
          "  IF(NUMERIC_PRECISION IS NULL, LEAST(CHARACTER_MAXIMUM_LENGTH,"
        + std::to_string(INT32_MAX)
        + "), NUMERIC_PRECISION) "
        + " END `LENGTH`,"
        + (datePrecisionColumnExist
          ? " CASE DATA_TYPE"
            "  WHEN 'time' THEN CAST(DATETIME_PRECISION as signed integer)"
            "  WHEN 'datetime' THEN CAST(DATETIME_PRECISION as signed integer)"
            "  WHEN 'timestamp' THEN CAST(DATETIME_PRECISION as signed integer)"
            "  ELSE NUMERIC_SCALE "
            " END `SCALE`,"
          : " NUMERIC_SCALE `SCALE`,")
        + "10 RADIX,"
        + std::to_string(procedureNullableUnknown)
        + " NULLABLE,NULL REMARKS,NULL COLUMN_DEF,0 SQL_DATA_TYPE,0 SQL_DATETIME_SUB,"
          "CHARACTER_OCTET_LENGTH CHAR_OCTET_LENGTH ,ORDINAL_POSITION, '' IS_NULLABLE, SPECIFIC_NAME "
          " FROM INFORMATION_SCHEMA.PARAMETERS "
          " WHERE "
        + catalogCond("SPECIFIC_SCHEMA", catalog)
        + " AND "
        + patternCond("SPECIFIC_NAME", procedureNamePattern)
        + " AND "
        + patternCond("PARAMETER_NAME", columnNamePattern)
        + " /* AND ROUTINE_TYPE='PROCEDURE' */ "
          " ORDER BY SPECIFIC_SCHEMA, SPECIFIC_NAME, ORDINAL_POSITION";
    }
    else {
      /* No information_schema.parameters
      * TODO : figure out what to do with older versions (get info via mysql.proc)
      * For now, just a dummy result set is returned.
      */
      sql=
        "SELECT '' PROCEDURE_CAT, '' PROCEDURE_SCHEM , '' PROCEDURE_NAME,'' COLUMN_NAME, 0 COLUMN_TYPE,"
        "0 DATA_TYPE,'' TYPE_NAME, 0 `PRECISION`,0 LENGTH, 0 SCALE,10 RADIX,"
        "0 NULLABLE,NULL REMARKS,NULL COLUMN_DEF,0 SQL_DATA_TYPE,0 SQL_DATETIME_SUB,"
        "0 CHAR_OCTET_LENGTH ,0 ORDINAL_POSITION, '' IS_NULLABLE, '' SPECIFIC_NAME "
        " FROM DUAL "
        " WHERE 1=0 ";
    }

    try {
      return executeQuery(sql);
    }
    catch (SQLException& sqlException) {
<<<<<<< HEAD
      if (sqlException.getMessage().find("Unknown column 'DATETIME_PRECISION'") != std::string::npos) {
=======
      if (StringImp::get(sqlException.getMessage()).find("Unknown column 'DATETIME_PRECISION'") != std::string::npos) {
>>>>>>> c343af05
        datePrecisionColumnExist = false;
        return getProcedureColumns(catalog, schemaPattern, procedureNamePattern, columnNamePattern);
      }
      throw sqlException;
    }
  }
/**
  * Retrieves a description of the given catalog's system or user function parameters and return
  * type.
  *
  * <p>Only descriptions matching the schema, function and parameter name criteria are returned.
  * They are ordered by <code>FUNCTION_CAT</code>, <code>FUNCTION_SCHEM</code>, <code>FUNCTION_NAME
  * </code> and <code>SPECIFIC_ NAME</code>. Within this, the return value, if any, is first. Next
  * are the parameter descriptions in call order. The column descriptions follow in column number
  * order.
  *
  * <p>Each row in the <code>ResultSet</code> is a parameter description, column description or
  * return type description with the following fields:
  *
  * <OL>
  *   <LI><B>FUNCTION_CAT</B> String {@code= } function catalog (may be <code>null</code>)
  *   <LI><B>FUNCTION_SCHEM</B> String {@code= } function schema (may be <code>null</code>)
  *   <LI><B>FUNCTION_NAME</B> String {@code= } function name. This is the name used to invoke the
  *       function
  *   <LI><B>COLUMN_NAME</B> String {@code= } column/parameter name
  *   <LI><B>COLUMN_TYPE</B> Short {@code= } kind of column/parameter:
  *       <UL>
  *         <LI>functionColumnUnknown - nobody knows
  *         <LI>functionColumnIn - IN parameter
  *         <LI>functionColumnInOut - INOUT parameter
  *         <LI>functionColumnOut - OUT parameter
  *         <LI>functionColumnReturn - function return value
  *         <LI>functionColumnResult - Indicates that the parameter or column is a column in the
  *             <code>ResultSet</code>
  *       </UL>
  *   <LI><B>DATA_TYPE</B> int {@code= } SQL type from java.sql.Types
  *   <LI><B>TYPE_NAME</B> String {@code= } SQL type name, for a UDT type the type name is fully
  *       qualified
  *   <LI><B>PRECISION</B> int {@code= } precision
  *   <LI><B>LENGTH</B> int {@code= } length in bytes of data
  *   <LI><B>SCALE</B> short {@code= } scale - null is returned for data types where SCALE is not
  *       applicable.
  *   <LI><B>RADIX</B> short {@code= } radix
  *   <LI><B>NULLABLE</B> short {@code= } can it contain NULL.
  *       <UL>
  *         <LI>functionNoNulls - does not allow NULL values
  *         <LI>functionNullable - allows NULL values
  *         <LI>functionNullableUnknown - nullability unknown
  *       </UL>
  *   <LI><B>REMARKS</B> String {@code= } comment describing column/parameter
  *   <LI><B>CHAR_OCTET_LENGTH</B> int {@code= } the maximum length of binary and character based
  *       parameters or columns. For any other datatype the returned value is a NULL
  *   <LI><B>ORDINAL_POSITION</B> int {@code= } the ordinal position, starting from 1, for the
  *       input and output parameters. A value of 0 is returned if this row describes the
  *       function's return value. For result set columns, it is the ordinal position of the column
  *       in the result set starting from 1.
  *   <LI><B>IS_NULLABLE</B> String {@code= } ISO rules are used to determine the nullability for
  *       a parameter or column.
  *       <UL>
  *         <LI>YES --- if the parameter or column can include NULLs
  *         <LI>NO --- if the parameter or column cannot include NULLs
  *         <LI>empty string --- if the nullability for the parameter or column is unknown
  *       </UL>
  *   <LI><B>SPECIFIC_NAME</B> String {@code= } the name which uniquely identifies this function
  *       within its schema. This is a user specified, or DBMS generated, name that may be
  *       different then the <code>FUNCTION_NAME</code> for example with overload functions
  * </OL>
  *
  * <p>The PRECISION column represents the specified column size for the given parameter or column.
  * For numeric data, this is the maximum precision. For character data, this is the length in
  * characters. For datetime datatypes, this is the length in characters of the String
  * representation (assuming the maximum allowed precision of the fractional seconds component).
  * For binary data, this is the length in bytes. For the ROWID datatype, this is the length in
  * bytes. Null is returned for data types where the column size is not applicable.
  *
  * @param catalog a catalog name; must match the catalog name as it is stored in the database; ""
  *     retrieves those without a catalog; <code>null</code> means that the catalog name should not
*     be used to narrow the search
  * @param schemaPattern a schema name pattern; must match the schema name as it is stored in the
  *     database; "" retrieves those without a schema; <code>null</code> means that the schema name
  *     should not be used to narrow the search
  * @param functionNamePattern a procedure name pattern; must match the function name as it is
  *     stored in the database
  * @param columnNamePattern a parameter name pattern; must match the parameter or column name as
  *     it is stored in the database
  * @return <code>ResultSet</code> - each row describes a user function parameter, column or return
  *     type
  * @throws SQLException if a database access error occurs
  * @see #getSearchStringEscape
  * @since 1.6
  */
  ResultSet* MariaDbDatabaseMetaData::getFunctionColumns(
    const SQLString& catalog, const SQLString& schemaPattern, const SQLString& functionNamePattern, const SQLString& columnNamePattern)
  {
    SQLString sql;
    if (haveInformationSchemaParameters()) {

      sql= "SELECT SPECIFIC_SCHEMA `FUNCTION_CAT`, NULL `FUNCTION_SCHEM`, SPECIFIC_NAME FUNCTION_NAME,"
          " PARAMETER_NAME COLUMN_NAME, "
          " CASE PARAMETER_MODE "
          "  WHEN 'IN' THEN "
        + std::to_string(functionColumnIn)
        + "  WHEN 'OUT' THEN "
        + std::to_string(functionColumnOut)
        + "  WHEN 'INOUT' THEN "
        + std::to_string(functionColumnInOut)
        + "  ELSE "
        + std::to_string(functionReturn)
        + " END COLUMN_TYPE,"
        + dataTypeClause("DTD_IDENTIFIER")
        + " DATA_TYPE,"
          "DATA_TYPE TYPE_NAME,NUMERIC_PRECISION `PRECISION`,CHARACTER_MAXIMUM_LENGTH LENGTH,NUMERIC_SCALE SCALE,10 RADIX,"
        + std::to_string(procedureNullableUnknown)
        + " NULLABLE,NULL REMARKS,"
          "CHARACTER_OCTET_LENGTH CHAR_OCTET_LENGTH ,ORDINAL_POSITION, '' IS_NULLABLE, SPECIFIC_NAME "
          " FROM INFORMATION_SCHEMA.PARAMETERS "
          " WHERE "
        + catalogCond("SPECIFIC_SCHEMA", catalog)
        + " AND "
        + patternCond("SPECIFIC_NAME", functionNamePattern)
        + " AND "
        + patternCond("PARAMETER_NAME", columnNamePattern)
        + " AND ROUTINE_TYPE='FUNCTION'"
          " ORDER BY FUNCTION_CAT, SPECIFIC_NAME, ORDINAL_POSITION";
    }
    else {
      /*
      * No information_schema.parameters
      * TODO : figure out what to do with older versions (get info via mysql.proc)
      * For now, just a dummy result set is returned.
      */
      sql=
        "SELECT '' FUNCTION_CAT, NULL FUNCTION_SCHEM, '' FUNCTION_NAME,"
        " '' COLUMN_NAME, 0  COLUMN_TYPE, 0 DATA_TYPE,"
        " '' TYPE_NAME,0 `PRECISION`,0 LENGTH, 0 SCALE,0 RADIX,"
        " 0 NULLABLE,NULL REMARKS, 0 CHAR_OCTET_LENGTH , 0 ORDINAL_POSITION, "
        " '' IS_NULLABLE, '' SPECIFIC_NAME "
        " FROM DUAL WHERE 1=0 ";
    }
    return executeQuery(sql);
  }


  ResultSet* MariaDbDatabaseMetaData::getSchemas() {
    return executeQuery("SELECT SCHEMA_NAME TABLE_SCHEM FROM INFORMATION_SCHEMA.SCHEMATA ORDER BY 1");
  }


  ResultSet* MariaDbDatabaseMetaData::getSchemas(const SQLString& catalog, const SQLString& schemaPattern) {
    // TODO: need obviously smth more than that
    std::ostringstream query("SELECT SCHEMA_NAME TABLE_SCHEM, '' TABLE_CATALOG  FROM INFORMATION_SCHEMA.SCHEMATA ", std::ios_base::ate);

    if (!catalog.empty() && catalog.compare("def") != 0) {
      query << "WHERE 1=0 ";
      return executeQuery(query.str());
    }

    if (!schemaPattern.empty()) {
      query << "WHERE SCHEMA_NAME=" << escapeQuote(schemaPattern) << " ";
    }
    query << "ORDER BY 1";
    return executeQuery(query.str());
  }


  ResultSet* MariaDbDatabaseMetaData::getCatalogs() {
    return executeQuery("SELECT '' TABLE_CAT FROM DUAL WHERE 1=0");
  }

  ResultSet* MariaDbDatabaseMetaData::getTableTypes() {
    return executeQuery(
        "SELECT 'TABLE' TABLE_TYPE UNION SELECT 'SYSTEM VIEW' TABLE_TYPE UNION SELECT 'VIEW' TABLE_TYPE");
  }

  /**
    * Retrieves a description of the access rights for a table's columns.
    *
    * <p>Only privileges matching the column name criteria are returned. They are ordered by
    * COLUMN_NAME and PRIVILEGE.
    *
    * <p>Each privilege description has the following columns:
    *
    * <OL>
    *   <LI><B>TABLE_CAT</B> String {@code= } table catalog (may be <code>null</code>)
    *   <LI><B>TABLE_SCHEM</B> String {@code= } table schema (may be <code>null</code>)
    *   <LI><B>TABLE_NAME</B> String {@code= } table name
    *   <LI><B>COLUMN_NAME</B> String {@code= } column name
    *   <LI><B>GRANTOR</B> String {@code= } grantor of access (may be <code>null</code>)
    *   <LI><B>GRANTEE</B> String {@code= } grantee of access
    *   <LI><B>PRIVILEGE</B> String {@code= } name of access (SELECT, INSERT, UPDATE, REFRENCES,
    *       ...)
    *   <LI><B>IS_GRANTABLE</B> String {@code= } "YES" if grantee is permitted to grant to others;
    *       "NO" if not; <code>null</code> if unknown
    * </OL>
    *
    * @param catalog a catalog name; must match the catalog name as it is stored in the database; ""
    *     retrieves those without a catalog; <code>null</code> means that the catalog name should not
    *     be used to narrow the search
    * @param schema a schema name; must match the schema name as it is stored in the database; ""
    *     retrieves those without a schema; <code>null</code> means that the schema name should not
    *     be used to narrow the search
    * @param table a table name; must match the table name as it is stored in the database
    * @param columnNamePattern a column name pattern; must match the column name as it is stored in
    *     the database
    * @return <code>ResultSet</code> - each row is a column privilege description
    * @throws SQLException if a database access error occurs
    * @see #getSearchStringEscape
    */
  ResultSet* MariaDbDatabaseMetaData::getColumnPrivileges(
      const SQLString& catalog, const SQLString& schema, const SQLString& table, const SQLString& columnNamePattern) {


    if (table.empty() == true){
      throw SQLException("'table' parameter must not be empty");
    }
    SQLString sql =
      "SELECT NULL TABLE_CAT, TABLE_SCHEMA TABLE_SCHEM, TABLE_NAME,"
      " COLUMN_NAME, NULL AS GRANTOR, GRANTEE, PRIVILEGE_TYPE AS PRIVILEGE, IS_GRANTABLE FROM "
      " INFORMATION_SCHEMA.COLUMN_PRIVILEGES WHERE "
      + catalogCond("TABLE_SCHEMA", schema)
      +" AND "
      " TABLE_NAME = "
      + escapeQuote(table)
      +" AND "
      + patternCond("COLUMN_NAME", columnNamePattern)
      +" ORDER BY COLUMN_NAME, PRIVILEGE_TYPE";

    return executeQuery(sql);
  }

  /**
    * Retrieves a description of the access rights for each table available in a catalog. Note that a
    * table privilege applies to one or more columns in the table. It would be wrong to assume that
    * this privilege applies to all columns (this may be true for some systems but is not true for
    * all.)
    *
    * <p>Only privileges matching the schema and table name criteria are returned. They are ordered
    * by <code>TABLE_CAT</code>, <code>TABLE_SCHEM</code>, <code>TABLE_NAME</code>, and <code>
    * PRIVILEGE</code>.
    *
    * <p>Each privilege description has the following columns:
    *
    * <OL>
    *   <LI><B>TABLE_CAT</B> String {@code= } table catalog (may be <code>null</code>)
    *   <LI><B>TABLE_SCHEM</B> String {@code= } table schema (may be <code>null</code>)
    *   <LI><B>TABLE_NAME</B> String {@code= } table name
    *   <LI><B>GRANTOR</B> String {@code= } grantor of access (may be <code>null</code>)
    *   <LI><B>GRANTEE</B> String {@code= } grantee of access
    *   <LI><B>PRIVILEGE</B> String {@code= } name of access (SELECT, INSERT, UPDATE, REFRENCES,
    *       ...)
    *   <LI><B>IS_GRANTABLE</B> String {@code= } "YES" if grantee is permitted to grant to others;
    *       "NO" if not; <code>null</code> if unknown
    * </OL>
    *
    * @param catalog a catalog name; must match the catalog name as it is stored in the database; ""
    *     retrieves those without a catalog; <code>null</code> means that the catalog name should not
    *     be used to narrow the search
    * @param schemaPattern a schema name pattern; must match the schema name as it is stored in the
    *     database; "" retrieves those without a schema; <code>null</code> means that the schema name
    *     should not be used to narrow the search
    * @param tableNamePattern a table name pattern; must match the table name as it is stored in the
    *     database
    * @return <code>ResultSet</code> - each row is a table privilege description
    * @throws SQLException if a database access error occurs
    * @see #getSearchStringEscape
    */
  ResultSet* MariaDbDatabaseMetaData::getTablePrivileges(const SQLString& catalog, const SQLString& schemaPattern, const SQLString& tableNamePattern)
  {
    SQLString sql =
      "SELECT TABLE_SCHEMA TABLE_CAT,NULL  TABLE_SCHEM, TABLE_NAME, NULL GRANTOR,"
      "GRANTEE, PRIVILEGE_TYPE  PRIVILEGE, IS_GRANTABLE  FROM INFORMATION_SCHEMA.TABLE_PRIVILEGES "
      " WHERE "
      +catalogCond("TABLE_SCHEMA",catalog)
      +" AND "
      +patternCond("TABLE_NAME",tableNamePattern)
      +"ORDER BY TABLE_SCHEMA, TABLE_NAME,  PRIVILEGE_TYPE ";

    return executeQuery(sql);
  }

  /**
    * Retrieves a description of a table's columns that are automatically updated when any value in a
    * row is updated. They are unordered.
    *
    * <p>Each column description has the following columns:
    *
    * <OL>
    *   <LI><B>SCOPE</B> short {@code= } is not used
    *   <LI><B>COLUMN_NAME</B> String {@code= } column name
    *   <LI><B>DATA_TYPE</B> int {@code= } SQL data type from <code>java.sql.Types</code>
    *   <LI><B>TYPE_NAME</B> String {@code= } Data source-dependent type name
    *   <LI><B>COLUMN_SIZE</B> int {@code= } precision
    *   <LI><B>BUFFER_LENGTH</B> int {@code= } length of column value in bytes
    *   <LI><B>DECIMAL_DIGITS</B> short {@code= } scale - Null is returned for data types where
    *       DECIMAL_DIGITS is not applicable.
    *   <LI><B>PSEUDO_COLUMN</B> short {@code= } whether this is pseudo column like an Oracle ROWID
    *       <UL>
    *         <LI>versionColumnUnknown - may or may not be pseudo column
    *         <LI>versionColumnNotPseudo - is NOT a pseudo column
    *         <LI>versionColumnPseudo - is a pseudo column
    *       </UL>
    * </OL>
    *
    * <p>The COLUMN_SIZE column represents the specified column size for the given column. For
    * numeric data, this is the maximum precision. For character data, this is the length in
    * characters. For datetime datatypes, this is the length in characters of the String
    * representation (assuming the maximum allowed precision of the fractional seconds component).
    * For binary data, this is the length in bytes. For the ROWID datatype, this is the length in
    * bytes. Null is returned for data types where the column size is not applicable.
    *
    * @param catalog a catalog name; must match the catalog name as it is stored in the database; ""
    *     retrieves those without a catalog;<code>null</code> means that the catalog name should not
    *     be used to narrow the search
    * @param schema a schema name; must match the schema name as it is stored in the database; ""
    *     retrieves those without a schema; <code>null</code> means that the schema name should not
    *     be used to narrow the search
    * @param table a table name; must match the table name as it is stored in the database
    * @return a <code>ResultSet</code> object in which each row is a column description
    * @throws SQLException if a database access error occurs
    */
  ResultSet* MariaDbDatabaseMetaData::getVersionColumns(const SQLString& catalog, const SQLString& schema, const SQLString& table)  {
    SQLString sql =
      "SELECT 0 SCOPE, ' ' COLUMN_NAME, 0 DATA_TYPE,"
      " ' ' TYPE_NAME, 0 COLUMN_SIZE, 0 BUFFER_LENGTH,"
      " 0 DECIMAL_DIGITS, 0 PSEUDO_COLUMN "
      " FROM DUAL WHERE 1 = 0";
    return executeQuery(sql);
  }

/**
  * Retrieves a description of the foreign key columns in the given foreign key table that
  * reference the primary key or the columns representing a unique constraint of the parent table
  * (could be the same or a different table). The number of columns returned from the parent table
  * must match the number of columns that make up the foreign key. They are ordered by FKTABLE_CAT,
  * FKTABLE_SCHEM, FKTABLE_NAME, and KEY_SEQ.
  *
  * <p>Each foreign key column description has the following columns:
  *
  * <OL>
  *   <LI><B>PKTABLE_CAT</B> String {@code= } parent key table catalog (may be <code>null</code>)
  *   <LI><B>PKTABLE_SCHEM</B> String {@code= } parent key table schema (may be <code>null</code>)
  *   <LI><B>PKTABLE_NAME</B> String {@code= } parent key table name
  *   <LI><B>PKCOLUMN_NAME</B> String {@code= } parent key column name
  *   <LI><B>FKTABLE_CAT</B> String {@code= } foreign key table catalog (may be <code>null</code>)
  *       being exported (may be <code>null</code>)
  *   <LI><B>FKTABLE_SCHEM</B> String {@code= } foreign key table schema (may be <code>null</code>
  *       ) being exported (may be <code>null</code>)
  *   <LI><B>FKTABLE_NAME</B> String {@code= } foreign key table name being exported
  *   <LI><B>FKCOLUMN_NAME</B> String {@code= } foreign key column name being exported
  *   <LI><B>KEY_SEQ</B> short {@code= } sequence number within foreign key( a value of 1
  *       represents the first column of the foreign key, a value of 2 would represent the second
  *       column within the foreign key).
  *   <LI><B>UPDATE_RULE</B> short {@code= } What happens to foreign key when parent key is
  *       updated:
  *       <UL>
  *         <LI>importedNoAction - do not allow update of parent key if it has been imported
  *         <LI>importedKeyCascade - change imported key to agree with parent key update
  *         <LI>importedKeySetNull - change imported key to <code>NULL</code> if its parent key has
  *             been updated
  *         <LI>importedKeySetDefault - change imported key to default values if its parent key has
  *             been updated
  *         <LI>importedKeyRestrict - same as importedKeyNoAction (for ODBC 2.x compatibility)
  *       </UL>
  *   <LI><B>DELETE_RULE</B> short {@code= } What happens to the foreign key when parent key is
  *       deleted.
  *       <UL>
  *         <LI>importedKeyNoAction - do not allow delete of parent key if it has been imported
  *         <LI>importedKeyCascade - delete rows that import a deleted key
  *         <LI>importedKeySetNull - change imported key to <code>NULL</code> if its primary key
  *             has been deleted
  *         <LI>importedKeyRestrict - same as importedKeyNoAction (for ODBC 2.x compatibility)
  *         <LI>importedKeySetDefault - change imported key to default if its parent key has been
  *             deleted
  *       </UL>
  *   <LI><B>FK_NAME</B> String {@code= } foreign key name (may be <code>null</code>)
  *   <LI><B>PK_NAME</B> String {@code= } parent key name (may be <code>null</code>)
  *   <LI><B>DEFERRABILITY</B> short {@code= } can the evaluation of foreign key constraints be
  *       deferred until commit
  *       <UL>
  *         <LI>importedKeyInitiallyDeferred - see SQL92 for definition
  *         <LI>importedKeyInitiallyImmediate - see SQL92 for definition
  *         <LI>importedKeyNotDeferrable - see SQL92 for definition
  *       </UL>
  * </OL>
  *
  * @param parentCatalog a catalog name; must match the catalog name as it is stored in the
  *     database; "" retrieves those without a catalog; <code>null</code> means drop catalog name
  *     from the selection criteria
  * @param parentSchema a schema name; must match the schema name as it is stored in the database;
  *     "" retrieves those without a schema; <code>null</code> means drop schema name from the
  *     selection criteria
  * @param parentTable the name of the table that exports the key; must match the table name as it
  *     is stored in the database
  * @param foreignCatalog a catalog name; must match the catalog name as it is stored in the
  *     database; "" retrieves those without a catalog; <code>null</code> means drop catalog name
  *     from the selection criteria
  * @param foreignSchema a schema name; must match the schema name as it is stored in the database;
  *     "" retrieves those without a schema; <code>null</code> means drop schema name from the
  *     selection criteria
  * @param foreignTable the name of the table that imports the key; must match the table name as it
*     is stored in the database
  * @return <code>ResultSet</code> - each row is a foreign key column description
  * @throws SQLException if a database access error occurs
  * @see #getImportedKeys
  */
  ResultSet* MariaDbDatabaseMetaData::getCrossReference(
      const SQLString& parentCatalog, const SQLString& parentSchema, const SQLString& parentTable, const SQLString& foreignCatalog, const SQLString& foreignSchema, const SQLString& foreignTable)
  {
    SQLString sql =
      "SELECT NULL PKTABLE_CAT, KCU.REFERENCED_TABLE_SCHEMA PKTABLE_SCHEM, KCU.REFERENCED_TABLE_NAME PKTABLE_NAME,"
      " KCU.REFERENCED_COLUMN_NAME PKCOLUMN_NAME, NULL FKTABLE_CAT, KCU.TABLE_SCHEMA FKTABLE_SCHEM, "
      " KCU.TABLE_NAME FKTABLE_NAME, KCU.COLUMN_NAME FKCOLUMN_NAME, KCU.POSITION_IN_UNIQUE_CONSTRAINT KEY_SEQ,"
      " CASE update_rule "
      "   WHEN 'RESTRICT' THEN 1"
      "   WHEN 'NO ACTION' THEN 3"
      "   WHEN 'CASCADE' THEN 0"
      "   WHEN 'SET NULL' THEN 2"
      "   WHEN 'SET DEFAULT' THEN 4"
      " END UPDATE_RULE,"
      " CASE DELETE_RULE"
      "  WHEN 'RESTRICT' THEN 1"
      "  WHEN 'NO ACTION' THEN 3"
      "  WHEN 'CASCADE' THEN 0"
      "  WHEN 'SET NULL' THEN 2"
      "  WHEN 'SET DEFAULT' THEN 4"
      " END DELETE_RULE,"
      " RC.CONSTRAINT_NAME FK_NAME,"
      " RC.UNIQUE_CONSTRAINT_NAME PK_NAME,"
      + std::to_string(importedKeyNotDeferrable)
      +" DEFERRABILITY"
      " FROM INFORMATION_SCHEMA.KEY_COLUMN_USAGE KCU"
      " INNER JOIN INFORMATION_SCHEMA.REFERENTIAL_CONSTRAINTS RC"
      " ON KCU.CONSTRAINT_SCHEMA = RC.CONSTRAINT_SCHEMA"
      " AND KCU.CONSTRAINT_NAME = RC.CONSTRAINT_NAME"
      " WHERE "
      +catalogCond("KCU.REFERENCED_TABLE_SCHEMA",parentSchema)
      +" AND "
      +catalogCond("KCU.TABLE_SCHEMA",foreignSchema)
      +" AND "
      " KCU.REFERENCED_TABLE_NAME = "
      +escapeQuote(parentTable)
      +" AND "
      " KCU.TABLE_NAME = "
      +escapeQuote(foreignTable)
      +" ORDER BY FKTABLE_CAT, FKTABLE_SCHEM, FKTABLE_NAME, KEY_SEQ";

    return executeQuery(sql);
  }

  /**
    * Retrieves a description of all the data types supported by this database. They are ordered by
    * DATA_TYPE and then by how closely the data type maps to the corresponding JDBC SQL type.
    *
    * <p>If the database supports SQL distinct types, then getTypeInfo() will return a single row
    * with a TYPE_NAME of DISTINCT and a DATA_TYPE of Types::DISTINCT. If the database supports SQL
    * structured types, then getTypeInfo() will return a single row with a TYPE_NAME of STRUCT and a
    * DATA_TYPE of Types::STRUCT.
    *
    * <p>If SQL distinct or structured types are supported, then information on the individual types
    * may be obtained from the getUDTs() method.
    *
    * <p>Each type description has the following columns:
    *
    * <OL>
    *   <LI><B>TYPE_NAME</B> String {@code= } Type name
    *   <LI><B>DATA_TYPE</B> int {@code= } SQL data type from java.sql.Types
    *   <LI><B>PRECISION</B> int {@code= } maximum precision
    *   <LI><B>LITERAL_PREFIX</B> String {@code= } prefix used to quote a literal (may be <code>null
    *       </code>)
    *   <LI><B>LITERAL_SUFFIX</B> String {@code= } suffix used to quote a literal (may be <code>null
    *       </code>)
    *   <LI><B>CREATE_PARAMS</B> String {@code= } parameters used in creating the type (may be
    *       <code>null</code>)
    *   <LI><B>NULLABLE</B> short {@code= } can you use NULL for this type.
    *       <UL>
    *         <LI>typeNoNulls - does not allow NULL values
    *         <LI>typeNullable - allows NULL values
    *         <LI>typeNullableUnknown - nullability unknown
    *       </UL>
    *   <LI><B>CASE_SENSITIVE</B> boolean{@code= } is it case sensitive.
    *   <LI><B>SEARCHABLE</B> short {@code= } can you use "WHERE" based on this type:
    *       <UL>
    *         <LI>typePredNone - No support
    *         <LI>typePredChar - Only supported with WHERE .. LIKE
    *         <LI>typePredBasic - Supported except for WHERE .. LIKE
    *         <LI>typeSearchable - Supported for all WHERE ..
    *       </UL>
    *   <LI><B>UNSIGNED_ATTRIBUTE</B> boolean {@code= } is it unsigned.
    *   <LI><B>FIXED_PREC_SCALE</B> boolean {@code= } can it be a money value.
    *   <LI><B>AUTO_INCREMENT</B> boolean {@code= } can it be used for an auto-increment value.
    *   <LI><B>LOCAL_TYPE_NAME</B> String {@code= } localized version of type name (may be <code>
    *       null</code>)
    *   <LI><B>MINIMUM_SCALE</B> short {@code= } minimum scale supported
    *   <LI><B>MAXIMUM_SCALE</B> short {@code= } maximum scale supported
    *   <LI><B>SQL_DATA_TYPE</B> int {@code= } unused
    *   <LI><B>SQL_DATETIME_SUB</B> int {@code= } unused
    *   <LI><B>NUM_PREC_RADIX</B> int {@code= } usually 2 or 10
    * </OL>
    *
    * <p>The PRECISION column represents the maximum column size that the server supports for the
    * given datatype. For numeric data, this is the maximum precision. For character data, this is
    * the length in characters. For datetime datatypes, this is the length in characters of the
    * String representation (assuming the maximum allowed precision of the fractional seconds
    * component). For binary data, this is the length in bytes. For the ROWID datatype, this is the
    * length in bytes. Null is returned for data types where the column size is not applicable.
    *
    * @return a <code>ResultSet</code> object in which each row is an SQL type description
    */
  ResultSet* MariaDbDatabaseMetaData::getTypeInfo()
  {
    static std::vector<SQLString> columnNames{
      "TYPE_NAME",
      "DATA_TYPE",
      "PRECISION",
      "LITERAL_PREFIX",
      "LITERAL_SUFFIX",     /*5*/
      "CREATE_PARAMS",
      "NULLABLE",
      "CASE_SENSITIVE",
      "SEARCHABLE",
      "UNSIGNED_ATTRIBUTE", /*10*/
      "FIXED_PREC_SCALE",
      "AUTO_INCREMENT",
      "LOCAL_TYPE_NAME",
      "MINIMUM_SCALE",
      "MAXIMUM_SCALE",      /*15*/
      "SQL_DATA_TYPE",
      "SQL_DATETIME_SUB",
      "NUM_PREC_RADIX"      /*18*/
    };
    std::vector<ColumnType> columnTypes{
      ColumnType::VARCHAR,
      ColumnType::INTEGER,
      ColumnType::INTEGER,
      ColumnType::VARCHAR,
      ColumnType::VARCHAR,
      ColumnType::VARCHAR,
      ColumnType::INTEGER,
      ColumnType::BIT,
      ColumnType::SMALLINT,
      ColumnType::BIT,
      ColumnType::BIT,
      ColumnType::BIT,
      ColumnType::VARCHAR,
      ColumnType::SMALLINT,
      ColumnType::SMALLINT,
      ColumnType::INTEGER,
      ColumnType::INTEGER,
      ColumnType::INTEGER
    };

    static std::vector<std::vector<sql::bytes>> data{
    {
      BYTES_INIT("BIT"),
      BYTES_INIT("-7"),
      BYTES_INIT("1"),
      BYTES_INIT(""),
      BYTES_INIT(""),
      BYTES_INIT(""),
      BYTES_INIT("1"),
      BYTES_INIT("1"),
      BYTES_INIT("3"),
      BYTES_INIT("0"),
      BYTES_INIT("0"),
      BYTES_INIT("0"),
      BYTES_INIT("BIT"),
      BYTES_INIT("0"),
      BYTES_INIT("0"),
      BYTES_INIT("0"),
      BYTES_INIT("0"),
      BYTES_INIT("10")
    },{
      BYTES_INIT("BOOL"),
      BYTES_INIT("-7"),
      BYTES_INIT("1"),
      BYTES_INIT(""),
      BYTES_INIT(""),
      BYTES_INIT(""),
      BYTES_INIT("1"),
      BYTES_INIT("1"),
      BYTES_INIT("3"),
      BYTES_INIT("0"),
      BYTES_INIT("0"),
      BYTES_INIT("0"),
      BYTES_INIT("BOOL"),
      BYTES_INIT("0"),
      BYTES_INIT("0"),
      BYTES_INIT("0"),
      BYTES_INIT("0"),
      BYTES_INIT("10")
    },{
      BYTES_INIT("TINYINT"),
      BYTES_INIT("-6"),
      BYTES_INIT("3"),
      BYTES_INIT(""),
      BYTES_INIT(""),
      BYTES_INIT("[(M)] [UNSIGNED] [ZEROFILL]"),
      BYTES_INIT("1"),
      BYTES_INIT("0"),
      BYTES_INIT("3"),
      BYTES_INIT("1"),
      BYTES_INIT("0"),
      BYTES_INIT("1"),
      BYTES_INIT("TINYINT"),
      BYTES_INIT("0"),
      BYTES_INIT("0"),
      BYTES_INIT("0"),
      BYTES_INIT("0"),
      BYTES_INIT("10")
    },{
      BYTES_INIT("TINYINT UNSIGNED"),
      BYTES_INIT("-6"),
      BYTES_INIT("3"),
      BYTES_INIT(""),
      BYTES_INIT(""),
      BYTES_INIT("[(M)] [UNSIGNED] [ZEROFILL]"),
      BYTES_INIT("1"),
      BYTES_INIT("0"),
      BYTES_INIT("3"),
      BYTES_INIT("1"),
      BYTES_INIT("0"),
      BYTES_INIT("1"),
      BYTES_INIT("TINYINT UNSIGNED"),
      BYTES_INIT("0"),
      BYTES_INIT("0"),
      BYTES_INIT("0"),
      BYTES_INIT("0"),
      BYTES_INIT("10")
    },{
      BYTES_INIT("BIGINT"),
      BYTES_INIT("-5"),
      BYTES_INIT("19"),
      BYTES_INIT(""),
      BYTES_INIT(""),
      BYTES_INIT("[(M)] [UNSIGNED] [ZEROFILL]"),
      BYTES_INIT("1"),
      BYTES_INIT("0"),
      BYTES_INIT("3"),
      BYTES_INIT("1"),
      BYTES_INIT("0"),
      BYTES_INIT("1"),
      BYTES_INIT("BIGINT"),
      BYTES_INIT("0"),
      BYTES_INIT("0"),
      BYTES_INIT("0"),
      BYTES_INIT("0"),
      BYTES_INIT("10")
    },{
      BYTES_INIT("BIGINT UNSIGNED"),
      BYTES_INIT("-5"),
      BYTES_INIT("20"),
      BYTES_INIT(""),
      BYTES_INIT(""),
      BYTES_INIT("[(M)] [ZEROFILL]"),
      BYTES_INIT("1"),
      BYTES_INIT("0"),
      BYTES_INIT("3"),
      BYTES_INIT("1"),
      BYTES_INIT("0"),
      BYTES_INIT("1"),
      BYTES_INIT("BIGINT UNSIGNED"),
      BYTES_INIT("0"),
      BYTES_INIT("0"),
      BYTES_INIT("0"),
      BYTES_INIT("0"),
      BYTES_INIT("10")
    },{
      BYTES_INIT("LONG VARBINARY"),
      BYTES_INIT("-4"),
      BYTES_INIT("16777215"),
      BYTES_INIT("'"),
      BYTES_INIT("'"),
      BYTES_INIT(""),
      BYTES_INIT("1"),
      BYTES_INIT("1"),
      BYTES_INIT("3"),
      BYTES_INIT("0"),
      BYTES_INIT("0"),
      BYTES_INIT("0"),
      BYTES_INIT("LONG VARBINARY"),
      BYTES_INIT("0"),
      BYTES_INIT("0"),
      BYTES_INIT("0"),
      BYTES_INIT("0"),
      BYTES_INIT("10")
    },{
      BYTES_INIT("MEDIUMBLOB"),
      BYTES_INIT("-4"),
      BYTES_INIT("16777215"),
      BYTES_INIT("'"),
      BYTES_INIT("'"),
      BYTES_INIT(""),
      BYTES_INIT("1"),
      BYTES_INIT("1"),
      BYTES_INIT("3"),
      BYTES_INIT("0"),
      BYTES_INIT("0"),
      BYTES_INIT("0"),
      BYTES_INIT("MEDIUMBLOB"),
      BYTES_INIT("0"),
      BYTES_INIT("0"),
      BYTES_INIT("0"),
      BYTES_INIT("0"),
      BYTES_INIT("10")
    },{
      BYTES_INIT("LONGBLOB"),
      BYTES_INIT("-4"),
      BYTES_INIT("2147483647"),
      BYTES_INIT("'"),
      BYTES_INIT("'"),
      BYTES_INIT(""),
      BYTES_INIT("1"),
      BYTES_INIT("1"),
      BYTES_INIT("3"),
      BYTES_INIT("0"),
      BYTES_INIT("0"),
      BYTES_INIT("0"),
      BYTES_INIT("LONGBLOB"),
      BYTES_INIT("0"),
      BYTES_INIT("0"),
      BYTES_INIT("0"),
      BYTES_INIT("0"),
      BYTES_INIT("10")
    },{
      BYTES_INIT("BLOB"),BYTES_INIT("-4"),BYTES_INIT("65535"),BYTES_INIT("'"),BYTES_INIT("'"),BYTES_INIT(""),BYTES_INIT("1"),BYTES_INIT("1"),BYTES_INIT("3"),BYTES_INIT("0"),BYTES_INIT("0"),BYTES_INIT("0"),BYTES_INIT("BLOB"),BYTES_INIT("0"),BYTES_INIT("0"),BYTES_INIT("0"),
      BYTES_INIT("0"),BYTES_INIT("10")
    },{
      BYTES_INIT("TINYBLOB"),
      BYTES_INIT("-4"),
      BYTES_INIT("255"),
      BYTES_INIT("'"),
      BYTES_INIT("'"),
      BYTES_INIT(""),
      BYTES_INIT("1"),
      BYTES_INIT("1"),
      BYTES_INIT("3"),
      BYTES_INIT("0"),
      BYTES_INIT("0"),
      BYTES_INIT("0"),
      BYTES_INIT("TINYBLOB"),
      BYTES_INIT("0"),
      BYTES_INIT("0"),
      BYTES_INIT("0"),
      BYTES_INIT("0"),
      BYTES_INIT("10")
    },{
      BYTES_INIT("VARBINARY"),
      BYTES_INIT("-3"),
      BYTES_INIT("255"),
      BYTES_INIT("'"),
      BYTES_INIT("'"),
      BYTES_INIT("(M)"),
      BYTES_INIT("1"),
      BYTES_INIT("1"),
      BYTES_INIT("3"),
      BYTES_INIT("0"),
      BYTES_INIT("0"),
      BYTES_INIT("0"),
      BYTES_INIT("VARBINARY"),
      BYTES_INIT("0"),
      BYTES_INIT("0"),
      BYTES_INIT("0"),
      BYTES_INIT("0"),
      BYTES_INIT("10")
    },{
      BYTES_INIT("BINARY"),
      BYTES_INIT("-2"),
      BYTES_INIT("255"),
      BYTES_INIT("'"),
      BYTES_INIT("'"),
      BYTES_INIT("(M)"),
      BYTES_INIT("1"),
      BYTES_INIT("1"),
      BYTES_INIT("3"),
      BYTES_INIT("0"),
      BYTES_INIT("0"),
      BYTES_INIT("0"),
      BYTES_INIT("BINARY"),
      BYTES_INIT("0"),
      BYTES_INIT("0"),
      BYTES_INIT("0"),
      BYTES_INIT("0"),
      BYTES_INIT("10")
    },{
      BYTES_INIT("LONG VARCHAR"),
      BYTES_INIT("-1"),
      BYTES_INIT("16777215"),
      BYTES_INIT("'"),
      BYTES_INIT("'"),
      BYTES_INIT(""),
      BYTES_INIT("1"),
      BYTES_INIT("0"),
      BYTES_INIT("3"),
      BYTES_INIT("0"),
      BYTES_INIT("0"),
      BYTES_INIT("0"),
      BYTES_INIT("LONG VARCHAR"),
      BYTES_INIT("0"),
      BYTES_INIT("0"),
      BYTES_INIT("0"),
      BYTES_INIT("0"),
      BYTES_INIT("10")
    },{
      BYTES_INIT("MEDIUMTEXT"),
      BYTES_INIT("-1"),
      BYTES_INIT("16777215"),
      BYTES_INIT("'"),
      BYTES_INIT("'"),
      BYTES_INIT(""),
      BYTES_INIT("1"),
      BYTES_INIT("0"),
      BYTES_INIT("3"),
      BYTES_INIT("0"),
      BYTES_INIT("0"),
      BYTES_INIT("0"),
      BYTES_INIT("MEDIUMTEXT"),
      BYTES_INIT("0"),
      BYTES_INIT("0"),
      BYTES_INIT("0"),
      BYTES_INIT("0"),
      BYTES_INIT("10")
    },{
      BYTES_INIT("LONGTEXT"),
      BYTES_INIT("-1"),
      BYTES_INIT("2147483647"),
      BYTES_INIT("'"),
      BYTES_INIT("'"),
      BYTES_INIT(""),
      BYTES_INIT("1"),
      BYTES_INIT("0"),
      BYTES_INIT("3"),
      BYTES_INIT("0"),
      BYTES_INIT("0"),
      BYTES_INIT("0"),
      BYTES_INIT("LONGTEXT"),
      BYTES_INIT("0"),
      BYTES_INIT("0"),
      BYTES_INIT("0"),
      BYTES_INIT("0"),
      BYTES_INIT("10")
    },{
      BYTES_INIT("TEXT"),
      BYTES_INIT("-1"),
      BYTES_INIT("65535"),
      BYTES_INIT("'"),
      BYTES_INIT("'"),
      BYTES_INIT(""),
      BYTES_INIT("1"),
      BYTES_INIT("0"),
      BYTES_INIT("3"),
      BYTES_INIT("0"),
      BYTES_INIT("0"),
      BYTES_INIT("0"),
      BYTES_INIT("TEXT"),
      BYTES_INIT("0"),
      BYTES_INIT("0"),
      BYTES_INIT("0"),
      BYTES_INIT("0"),
      BYTES_INIT("10")
    },{
      BYTES_INIT("TINYTEXT"),
      BYTES_INIT("-1"),
      BYTES_INIT("255"),
      BYTES_INIT("'"),
      BYTES_INIT("'"),
      BYTES_INIT(""),
      BYTES_INIT("1"),
      BYTES_INIT("0"),
      BYTES_INIT("3"),
      BYTES_INIT("0"),
      BYTES_INIT("0"),
      BYTES_INIT("0"),
      BYTES_INIT("TINYTEXT"),
      BYTES_INIT("0"),
      BYTES_INIT("0"),
      BYTES_INIT("0"),
      BYTES_INIT("0"),
      BYTES_INIT("10")
    },{
      BYTES_INIT("CHAR"),
      BYTES_INIT("1"),
      BYTES_INIT("255"),
      BYTES_INIT("'"),
      BYTES_INIT("'"),
      BYTES_INIT("(M)"),
      BYTES_INIT("1"),
      BYTES_INIT("0"),
      BYTES_INIT("3"),
      BYTES_INIT("0"),
      BYTES_INIT("0"),
      BYTES_INIT("0"),
      BYTES_INIT("CHAR"),
      BYTES_INIT("0"),
      BYTES_INIT("0"),
      BYTES_INIT("0"),
      BYTES_INIT("0"),
      BYTES_INIT("10")
    },{
      BYTES_INIT("NUMERIC"),
      BYTES_INIT("2"),
      BYTES_INIT("65"),
      BYTES_INIT(""),
      BYTES_INIT(""),
      BYTES_INIT("[(M,D])] [ZEROFILL]"),
      BYTES_INIT("1"),
      BYTES_INIT("0"),
      BYTES_INIT("3"),
      BYTES_INIT("0"),
      BYTES_INIT("0"),
      BYTES_INIT("1"),
      BYTES_INIT("NUMERIC"),
      BYTES_INIT("-308"),
      BYTES_INIT("308"),
      BYTES_INIT("0"),
      BYTES_INIT("0"),
      BYTES_INIT("10")
    },{
      BYTES_INIT("DECIMAL"),
      BYTES_INIT("3"),
      BYTES_INIT("65"),
      BYTES_INIT(""),
      BYTES_INIT(""),
      BYTES_INIT("[(M,D])] [ZEROFILL]"),
      BYTES_INIT("1"),
      BYTES_INIT("0"),
      BYTES_INIT("3"),
      BYTES_INIT("0"),
      BYTES_INIT("0"),
      BYTES_INIT("1"),
      BYTES_INIT("DECIMAL"),
      BYTES_INIT("-308"),
      BYTES_INIT("308"),
      BYTES_INIT("0"),
      BYTES_INIT("0"),
      BYTES_INIT("10")
    },{
      BYTES_INIT("INTEGER"),
      BYTES_INIT("4"),
      BYTES_INIT("10"),
      BYTES_INIT(""),
      BYTES_INIT(""),
      BYTES_INIT("[(M)] [UNSIGNED] [ZEROFILL]"),
      BYTES_INIT("1"),
      BYTES_INIT("0"),
      BYTES_INIT("3"),
      BYTES_INIT("1"),
      BYTES_INIT("0"),
      BYTES_INIT("1"),
      BYTES_INIT("INTEGER"),
      BYTES_INIT("0"),
      BYTES_INIT("0"),
      BYTES_INIT("0"),
      BYTES_INIT("0"),
      BYTES_INIT("10")
    },{
      BYTES_INIT("INTEGER UNSIGNED"),
      BYTES_INIT("4"),
      BYTES_INIT("10"),
      BYTES_INIT(""),
      BYTES_INIT(""),
      BYTES_INIT("[(M)] [ZEROFILL]"),
      BYTES_INIT("1"),
      BYTES_INIT("0"),
      BYTES_INIT("3"),
      BYTES_INIT("1"),
      BYTES_INIT("0"),
      BYTES_INIT("1"),
      BYTES_INIT("INTEGER UNSIGNED"),
      BYTES_INIT("0"),
      BYTES_INIT("0"),
      BYTES_INIT("0"),
      BYTES_INIT("0"),
      BYTES_INIT("10")
    },{
      BYTES_INIT("INT"),
      BYTES_INIT("4"),
      BYTES_INIT("10"),
      BYTES_INIT(""),
      BYTES_INIT(""),
      BYTES_INIT("[(M)] [UNSIGNED] [ZEROFILL]"),
      BYTES_INIT("1"),
      BYTES_INIT("0"),
      BYTES_INIT("3"),
      BYTES_INIT("1"),
      BYTES_INIT("0"),
      BYTES_INIT("1"),
      BYTES_INIT("INT"),
      BYTES_INIT("0"),
      BYTES_INIT("0"),
      BYTES_INIT("0"),
      BYTES_INIT("0"),
      BYTES_INIT("10")
    },{
      BYTES_INIT("INT UNSIGNED"),
      BYTES_INIT("4"),
      BYTES_INIT("10"),
      BYTES_INIT(""),
      BYTES_INIT(""),
      BYTES_INIT("[(M)] [ZEROFILL]"),
      BYTES_INIT("1"),
      BYTES_INIT("0"),
      BYTES_INIT("3"),
      BYTES_INIT("1"),
      BYTES_INIT("0"),
      BYTES_INIT("1"),
      BYTES_INIT("INT UNSIGNED"),
      BYTES_INIT("0"),
      BYTES_INIT("0"),
      BYTES_INIT("0"),
      BYTES_INIT("0"),
      BYTES_INIT("10")
    },{
      BYTES_INIT("MEDIUMINT"),
      BYTES_INIT("4"),
      BYTES_INIT("7"),
      BYTES_INIT(""),
      BYTES_INIT(""),
      BYTES_INIT("[(M)] [UNSIGNED] [ZEROFILL]"),
      BYTES_INIT("1"),
      BYTES_INIT("0"),
      BYTES_INIT("3"),
      BYTES_INIT("1"),
      BYTES_INIT("0"),
      BYTES_INIT("1"),
      BYTES_INIT("MEDIUMINT"),
      BYTES_INIT("0"),
      BYTES_INIT("0"),
      BYTES_INIT("0"),
      BYTES_INIT("0"),
      BYTES_INIT("10")
    },{
      BYTES_INIT("MEDIUMINT UNSIGNED"),
      BYTES_INIT("4"),
      BYTES_INIT("8"),
      BYTES_INIT(""),
      BYTES_INIT(""),
      BYTES_INIT("[(M)] [ZEROFILL]"),
      BYTES_INIT("1"),
      BYTES_INIT("0"),
      BYTES_INIT("3"),
      BYTES_INIT("1"),
      BYTES_INIT("0"),
      BYTES_INIT("1"),
      BYTES_INIT("MEDIUMINT UNSIGNED"),
      BYTES_INIT("0"),
      BYTES_INIT("0"),
      BYTES_INIT("0"),
      BYTES_INIT("0"),
      BYTES_INIT("10")
    },{
      BYTES_INIT("SMALLINT"),
      BYTES_INIT("5"),
      BYTES_INIT("5"),
      BYTES_INIT(""),
      BYTES_INIT(""),
      BYTES_INIT("[(M)] [UNSIGNED] [ZEROFILL]"),
      BYTES_INIT("1"),
      BYTES_INIT("0"),
      BYTES_INIT("3"),
      BYTES_INIT("1"),
      BYTES_INIT("0"),
      BYTES_INIT("1"),
      BYTES_INIT("SMALLINT"),
      BYTES_INIT("0"),
      BYTES_INIT("0"),
      BYTES_INIT("0"),
      BYTES_INIT("0"),
      BYTES_INIT("10")
    },{
      BYTES_INIT("SMALLINT UNSIGNED"),
      BYTES_INIT("5"),
      BYTES_INIT("5"),
      BYTES_INIT(""),
      BYTES_INIT(""),
      BYTES_INIT("[(M)] [ZEROFILL]"),
      BYTES_INIT("1"),
      BYTES_INIT("0"),
      BYTES_INIT("3"),
      BYTES_INIT("1"),
      BYTES_INIT("0"),
      BYTES_INIT("1"),
      BYTES_INIT("SMALLINT UNSIGNED"),
      BYTES_INIT("0"),
      BYTES_INIT("0"),
      BYTES_INIT("0"),
      BYTES_INIT("0"),
      BYTES_INIT("10")
    },{
      BYTES_INIT("FLOAT"),
      BYTES_INIT("7"),
      BYTES_INIT("10"),
      BYTES_INIT(""),
      BYTES_INIT(""),
      BYTES_INIT("[(M|D)] [ZEROFILL]"),
      BYTES_INIT("1"),
      BYTES_INIT("0"),
      BYTES_INIT("3"),
      BYTES_INIT("0"),
      BYTES_INIT("0"),
      BYTES_INIT("1"),
      BYTES_INIT("FLOAT"),
      BYTES_INIT("-38"),
      BYTES_INIT("38"),
      BYTES_INIT("0"),
      BYTES_INIT("0"),
      BYTES_INIT("10")
    },{
      BYTES_INIT("DOUBLE"),
      BYTES_INIT("8"),
      BYTES_INIT("17"),
      BYTES_INIT(""),
      BYTES_INIT(""),
      BYTES_INIT("[(M|D)] [ZEROFILL]"),
      BYTES_INIT("1"),
      BYTES_INIT("0"),
      BYTES_INIT("3"),
      BYTES_INIT("0"),
      BYTES_INIT("0"),
      BYTES_INIT("1"),
      BYTES_INIT("DOUBLE"),
      BYTES_INIT("-308"),
      BYTES_INIT("308"),
      BYTES_INIT("0"),
      BYTES_INIT("0"),
      BYTES_INIT("10")
    },{
      BYTES_INIT("DOUBLE PRECISION"),
      BYTES_INIT("8"),
      BYTES_INIT("17"),
      BYTES_INIT(""),
      BYTES_INIT(""),
      BYTES_INIT("[(M,D)] [ZEROFILL]"),
      BYTES_INIT("1"),
      BYTES_INIT("0"),
      BYTES_INIT("3"),
      BYTES_INIT("0"),
      BYTES_INIT("0"),
      BYTES_INIT("1"),
      BYTES_INIT("DOUBLE PRECISION"),
      BYTES_INIT("-308"),
      BYTES_INIT("308"),
      BYTES_INIT("0"),
      BYTES_INIT("0"),
      BYTES_INIT("10")
    },{
      BYTES_INIT("REAL"),
      BYTES_INIT("8"),
      BYTES_INIT("17"),
      BYTES_INIT(""),
      BYTES_INIT(""),
      BYTES_INIT("[(M,D)] [ZEROFILL]"),
      BYTES_INIT("1"),
      BYTES_INIT("0"),
      BYTES_INIT("3"),
      BYTES_INIT("0"),
      BYTES_INIT("0"),
      BYTES_INIT("1"),
      BYTES_INIT("REAL"),
      BYTES_INIT("-308"),
      BYTES_INIT("308"),
      BYTES_INIT("0"),
      BYTES_INIT("0"),
      BYTES_INIT("10")
    },{
      BYTES_INIT("VARCHAR"),BYTES_INIT("12"),BYTES_INIT("255"),BYTES_INIT("'"),BYTES_INIT("'"),BYTES_INIT("(M)"),BYTES_INIT("1"),
      BYTES_INIT("0"),BYTES_INIT("3"),BYTES_INIT("0"),BYTES_INIT("0"),BYTES_INIT("0"),BYTES_INIT("VARCHAR"),BYTES_INIT("0"),BYTES_INIT("0"),
      BYTES_INIT("0"),BYTES_INIT("0"),BYTES_INIT("10")
    },{
      BYTES_INIT("ENUM"),BYTES_INIT("12"),BYTES_INIT("65535"),BYTES_INIT("'"),BYTES_INIT("'"),BYTES_INIT(""),BYTES_INIT("1"),BYTES_INIT("0"),
      BYTES_INIT("3"),BYTES_INIT("0"),BYTES_INIT("0"),BYTES_INIT("0"),BYTES_INIT("ENUM"),BYTES_INIT("0"),BYTES_INIT("0"),BYTES_INIT("0"),
      BYTES_INIT("0"),BYTES_INIT("10")
    },{
      BYTES_INIT("SET"),BYTES_INIT("12"),BYTES_INIT("64"),BYTES_INIT("'"),BYTES_INIT("'"),BYTES_INIT(""),BYTES_INIT("1"),BYTES_INIT("0"),
      BYTES_INIT("3"),BYTES_INIT("0"),BYTES_INIT("0"),BYTES_INIT("0"),BYTES_INIT("SET"),BYTES_INIT("0"),BYTES_INIT("0"),BYTES_INIT("0"),BYTES_INIT("0"),
      BYTES_INIT("10")
    },{
      BYTES_INIT("DATE"),BYTES_INIT("91"),BYTES_INIT("10"),BYTES_INIT("'"),BYTES_INIT("'"),BYTES_INIT(""),BYTES_INIT("1"),BYTES_INIT("0"),
      BYTES_INIT("3"),BYTES_INIT("0"),BYTES_INIT("0"),BYTES_INIT("0"),BYTES_INIT("DATE"),BYTES_INIT("0"),BYTES_INIT("0"),BYTES_INIT("0"),BYTES_INIT("0"),
      BYTES_INIT("10")
    },{
      BYTES_INIT("TIME"),BYTES_INIT("92"),BYTES_INIT("18"),BYTES_INIT("'"),BYTES_INIT("'"),BYTES_INIT("[(M)]"),BYTES_INIT("1"),
      BYTES_INIT("0"),BYTES_INIT("3"),BYTES_INIT("0"),BYTES_INIT("0"),BYTES_INIT("0"),BYTES_INIT("TIME"),BYTES_INIT("0"),BYTES_INIT("0"),BYTES_INIT("0"),
      BYTES_INIT("0"),BYTES_INIT("10")
    },{
      BYTES_INIT("DATETIME"),
      BYTES_INIT("93"),
      BYTES_INIT("27"),
      BYTES_INIT("'"),
      BYTES_INIT("'"),
      BYTES_INIT("[(M)]"),
      BYTES_INIT("1"),
      BYTES_INIT("0"),
      BYTES_INIT("3"),
      BYTES_INIT("0"),
      BYTES_INIT("0"),
      BYTES_INIT("0"),
      BYTES_INIT("DATETIME"),
      BYTES_INIT("0"),
      BYTES_INIT("0"),
      BYTES_INIT("0"),
      BYTES_INIT("0"),
      BYTES_INIT("10")
    },{
      BYTES_INIT("TIMESTAMP"),
      BYTES_INIT("93"),
      BYTES_INIT("27"),
      BYTES_INIT("'"),
      BYTES_INIT("'"),
      BYTES_INIT("[(M)]"),
      BYTES_INIT("1"),
      BYTES_INIT("0"),
      BYTES_INIT("3"),
      BYTES_INIT("0"),
      BYTES_INIT("0"),
      BYTES_INIT("0"),
      BYTES_INIT("TIMESTAMP"),
      BYTES_INIT("0"),
      BYTES_INIT("0"),
      BYTES_INIT("0"),
      BYTES_INIT("0"),
      BYTES_INIT("10")
      }
    };

    return SelectResultSet::createResultSet(columnNames, columnTypes, data, connection->getProtocol().get());
  }

  /**
   * Retrieves a description of the given table's indices and statistics. They are ordered by
   * NON_UNIQUE, TYPE, INDEX_NAME, and ORDINAL_POSITION.
   *
   * <p>Each index column description has the following columns:
   *
   * <ol>
   *   <li><B>TABLE_CAT</B> String {@code= } table catalog (may be <code>null</code>)
   *   <li><B>TABLE_SCHEM</B> String {@code= } table schema (may be <code>null</code>)
   *   <li><B>TABLE_NAME</B> String {@code= } table name
   *   <li><B>NON_UNIQUE</B> boolean {@code= } Can index values be non-unique. false when TYPE is
   *       tableIndexStatistic
   *   <li><B>INDEX_QUALIFIER</B> String {@code= } index catalog (may be <code>null</code>); <code>
   *       null</code> when TYPE is tableIndexStatistic
   *   <li><B>INDEX_NAME</B> String {@code= } index name; <code>null</code> when TYPE is
   *       tableIndexStatistic
   *   <li><B>TYPE</B> short {@code= } index type:
   *       <ul>
   *         <li>tableIndexStatistic - this identifies table statistics that are returned in
   *             conjuction with a table's index descriptions
   *         <li>tableIndexClustered - this is a clustered index
   *         <li>tableIndexHashed - this is a hashed index
   *         <li>tableIndexOther - this is some other style of index
   *       </ul>
   *   <li><B>ORDINAL_POSITION</B> short {@code= } column sequence number within index; zero when
   *       TYPE is tableIndexStatistic
   *   <li><B>COLUMN_NAME</B> String {@code= } column name; <code>null</code> when TYPE is
   *       tableIndexStatistic
   *   <li><B>ASC_OR_DESC</B> String {@code= } column sort sequence, "A" {@code= } ascending, "D"
   *       {@code= } descending, may be <code>null</code> if sort sequence is not supported; <code>
   *       null</code> when TYPE is tableIndexStatistic
   *   <li><B>CARDINALITY</B> long {@code= } When TYPE is tableIndexStatistic, then this is the
   *       number of rows in the table; otherwise, it is the number of unique values in the index.
   *   <li><B>PAGES</B> long {@code= } When TYPE is tableIndexStatisic then this is the number of
   *       pages used for the table, otherwise it is the number of pages used for the current index.
   *   <li><B>FILTER_CONDITION</B> String {@code= } Filter condition, if any. (may be <code>null
   *       </code>)
   * </ol>
   *
   * @param catalog a catalog name; must match the catalog name as it is stored in this database; ""
   *     retrieves those without a catalog; <code>null</code> means that the catalog name should not
   *     be used to narrow the search
   * @param schema a schema name; must match the schema name as it is stored in this database; ""
   *     retrieves those without a schema; <code>null</code> means that the schema name should not
   *     be used to narrow the search
   * @param table a table name; must match the table name as it is stored in this database
   * @param unique when true, return only indices for unique values; when false, return indices
   *     regardless of whether unique or not
   * @param approximate when true, result is allowed to reflect approximate or out of data values;
   *     when false, results are requested to be accurate
   * @return <code>ResultSet</code> - each row is an index column description
   * @throws SQLException if a database access error occurs
   */
  ResultSet* MariaDbDatabaseMetaData::getIndexInfo(
      const SQLString& catalog, const SQLString& schema, const SQLString& table, bool unique, bool approximate)
  {


    SQLString sql =
      "SELECT NULL TABLE_CAT, TABLE_SCHEMA TABLE_SCHEM, TABLE_NAME, NON_UNIQUE, "
      " TABLE_SCHEMA INDEX_QUALIFIER, INDEX_NAME, " + std::to_string(DatabaseMetaData::tableIndexOther) + " TYPE,"
      " SEQ_IN_INDEX ORDINAL_POSITION, COLUMN_NAME, COLLATION ASC_OR_DESC,"
      " CARDINALITY, NULL PAGES, NULL FILTER_CONDITION"
      " FROM INFORMATION_SCHEMA.STATISTICS"
      " WHERE TABLE_NAME = "
      +escapeQuote(table)
      +" AND "
      +catalogCond("TABLE_SCHEMA", schema)
      +((unique)?" AND NON_UNIQUE = 0":"")
      +" ORDER BY NON_UNIQUE, TYPE, INDEX_NAME, ORDINAL_POSITION";

    return executeQuery(sql);
  }

  /**
   * Retrieves whether this database supports the given result set type. ResultSet.TYPE_FORWARD_ONLY
   * and ResultSet.TYPE_SCROLL_INSENSITIVE are supported.
   *
   * @param type one of the following <code>ResultSet</code> constants:
   *     <ul>
   *       <li><code>ResultSet.TYPE_FORWARD_ONLY</code>
   *       <li><code>ResultSet.TYPE_SCROLL_INSENSITIVE</code>
   *       <li><code>ResultSet.TYPE_SCROLL_SENSITIVE</code>
   *     </ul>
   *
   * @return true if supported
   */
  bool MariaDbDatabaseMetaData::supportsResultSetType(int32_t type) {
    return (type == ResultSet::TYPE_SCROLL_INSENSITIVE || type == ResultSet::TYPE_FORWARD_ONLY);
  }

  /**
   * Retrieves whether this database supports the given concurrency type in combination with the
   * given result set type. All are supported, but combination that use
   * ResultSet.TYPE_SCROLL_INSENSITIVE.
   *
   * @param type one of the following <code>ResultSet</code> constants:
   *     <ul>
   *       <li><code>ResultSet.TYPE_FORWARD_ONLY</code>
   *       <li><code>ResultSet.TYPE_SCROLL_INSENSITIVE</code>
   *       <li><code>ResultSet.TYPE_SCROLL_SENSITIVE</code>
   *     </ul>
   *
   * @param concurrency one of the following <code>ResultSet</code> constants:
   *     <ul>
   *       <li><code>ResultSet.CONCUR_READ_ONLY</code>
   *       <li><code>ResultSet.CONCUR_UPDATABLE</code>
   *     </ul>
   *
   * @return true if supported
   */
  bool MariaDbDatabaseMetaData::supportsResultSetConcurrency(int32_t type,int32_t concurrency){

    return type == ResultSet::TYPE_SCROLL_INSENSITIVE || type== ResultSet::TYPE_FORWARD_ONLY;
  }

  bool MariaDbDatabaseMetaData::ownUpdatesAreVisible(int32_t type){
    return supportsResultSetType(type);
  }

  bool MariaDbDatabaseMetaData::ownDeletesAreVisible(int32_t type){
    return supportsResultSetType(type);
  }

  bool MariaDbDatabaseMetaData::ownInsertsAreVisible(int32_t type){
    return supportsResultSetType(type);
  }

  bool MariaDbDatabaseMetaData::othersUpdatesAreVisible(int32_t type){
    return false;
  }

  bool MariaDbDatabaseMetaData::othersDeletesAreVisible(int32_t type){
    return false;
  }

  bool MariaDbDatabaseMetaData::othersInsertsAreVisible(int32_t type){
    return false;
  }

  bool MariaDbDatabaseMetaData::updatesAreDetected(int32_t type){
    return false;
  }

  bool MariaDbDatabaseMetaData::deletesAreDetected(int32_t type){
    return false;
  }

  bool MariaDbDatabaseMetaData::insertsAreDetected(int32_t type){
    return false;
  }

  bool MariaDbDatabaseMetaData::supportsBatchUpdates(){
    return true;
  }

  ResultSet* MariaDbDatabaseMetaData::getUDTs(const SQLString& catalog, const SQLString& schemaPattern, const SQLString& typeNamePattern, const std::list<int32_t>& types)  {
    SQLString sql =
      "SELECT ' ' TYPE_CAT, NULL TYPE_SCHEM, ' ' TYPE_NAME, ' ' CLASS_NAME, 0 DATA_TYPE, ' ' REMARKS, 0 BASE_TYPE"
      " FROM DUAL WHERE 1=0";

    return executeQuery(sql);
  }

  Connection* MariaDbDatabaseMetaData::getConnection(){
    return connection;
  }

  bool MariaDbDatabaseMetaData::supportsSavepoints(){
    return true;
  }

  bool MariaDbDatabaseMetaData::supportsNamedParameters(){
    return false;
  }

  bool MariaDbDatabaseMetaData::supportsMultipleOpenResults(){
    return false;
  }

  bool MariaDbDatabaseMetaData::supportsGetGeneratedKeys(){
    return true;
  }

  /**
   * Retrieves a description of the user-defined type (UDT) hierarchies defined in a particular
   * schema in this database. Only the immediate super type/ sub type relationship is modeled. Only
   * supertype information for UDTs matching the catalog, schema, and type name is returned. The
   * type name parameter may be a fully-qualified name. When the UDT name supplied is a
   * fully-qualified name, the catalog and schemaPattern parameters are ignored. If a UDT does not
   * have a direct super type, it is not listed here. A row of the <code>ResultSet</code> object
   * returned by this method describes the designated UDT and a direct supertype. A row has the
   * following columns:
   *
   * <OL>
   *   <li><B>TYPE_CAT</B> String {@code= } the UDT's catalog (may be <code>null</code>)
   *   <li><B>TYPE_SCHEM</B> String {@code= } UDT's schema (may be <code>null</code>)
   *   <li><B>TYPE_NAME</B> String {@code= } type name of the UDT
   *   <li><B>SUPERTYPE_CAT</B> String {@code= } the direct super type's catalog (may be <code>null
   *       </code>)
   *   <li><B>SUPERTYPE_SCHEM</B> String {@code= } the direct super type's schema (may be <code>
   *       null</code>)
   *   <li><B>SUPERTYPE_NAME</B> String {@code= } the direct super type's name
   * </OL>
   *
   * <p><B>Note:</B> If the driver does not support type hierarchies, an empty result set is
   * returned.
   *
   * @param catalog a catalog name; "" retrieves those without a catalog; <code>null</code> means
   *     drop catalog name from the selection criteria
   * @param schemaPattern a schema name pattern; "" retrieves those without a schema
   * @param typeNamePattern a UDT name pattern; may be a fully-qualified name
   * @return a <code>ResultSet</code> object in which a row gives information about the designated
   *     UDT
   * @throws SQLException if a database access error occurs
   * @see #getSearchStringEscape
   * @since 1.4
   */
  ResultSet* MariaDbDatabaseMetaData::getSuperTypes(const SQLString& catalog, const SQLString& schemaPattern, const SQLString& typeNamePattern)  {
    SQLString sql =
      "SELECT  ' ' TYPE_CAT, NULL TYPE_SCHEM, ' ' TYPE_NAME, ' ' SUPERTYPE_CAT, ' ' SUPERTYPE_SCHEM, ' '  SUPERTYPE_NAME"
      " FROM DUAL WHERE 1=0";

    return executeQuery(sql);
  }

  /**
   * Retrieves a description of the table hierarchies defined in a particular schema in this
   * database.
   *
   * <p>Only supertable information for tables matching the catalog, schema and table name are
   * returned. The table name parameter may be a fully-qualified name, in which case, the catalog
   * and schemaPattern parameters are ignored. If a table does not have a super table, it is not
   * listed here. Supertables have to be defined in the same catalog and schema as the sub tables.
   * Therefore, the type description does not need to include this information for the supertable.
   *
   * <p>Each type description has the following columns:
   *
   * <OL>
   *   <li><B>TABLE_CAT</B> String {@code= } the type's catalog (may be <code>null</code>)
   *   <li><B>TABLE_SCHEM</B> String {@code= } type's schema (may be <code>null</code>)
   *   <li><B>TABLE_NAME</B> String {@code= } type name
   *   <li><B>SUPERTABLE_NAME</B> String {@code= } the direct super type's name
   * </OL>
   *
   * <p><B>Note:</B> If the driver does not support type hierarchies, an empty result set is
   * returned.
   *
   * @param catalog a catalog name; "" retrieves those without a catalog; <code>null</code> means
   *     drop catalog name from the selection criteria
   * @param schemaPattern a schema name pattern; "" retrieves those without a schema
   * @param tableNamePattern a table name pattern; may be a fully-qualified name
   * @return a <code>ResultSet</code> object in which each row is a type description
   * @throws SQLException if a database access error occurs
   * @see #getSearchStringEscape
   * @since 1.4
   */
  ResultSet* MariaDbDatabaseMetaData::getSuperTables(const SQLString& catalog, const SQLString& schemaPattern, const SQLString& tableNamePattern)  {
    SQLString sql =
      "SELECT  ' ' TABLE_CAT, ' ' TABLE_SCHEM, ' ' TABLE_NAME, ' ' SUPERTABLE_NAME FROM DUAL WHERE 1=0";
    return executeQuery(sql);
  }

  /**
   * Retrieves a description of the given attribute of the given type for a user-defined type (UDT)
   * that is available in the given schema and catalog. Descriptions are returned only for
   * attributes of UDTs matching the catalog, schema, type, and attribute name criteria. They are
   * ordered by <code>TYPE_CAT</code>, <code>TYPE_SCHEM</code>, <code>TYPE_NAME</code> and <code>
   * ORDINAL_POSITION</code>. This description does not contain inherited attributes. The <code>
   * ResultSet</code> object that is returned has the following columns:
   *
   * <OL>
   *   <li><B>TYPE_CAT</B> String {@code= } type catalog (may be <code>null</code>)
   *   <li><B>TYPE_SCHEM</B> String {@code= } type schema (may be <code>null</code>)
   *   <li><B>TYPE_NAME</B> String {@code= } type name
   *   <li><B>ATTR_NAME</B> String {@code= } attribute name
   *   <li><B>DATA_TYPE</B> int {@code= } attribute type SQL type from java.sql.Types
   *   <li><B>ATTR_TYPE_NAME</B> String {@code= } Data source dependent type name. For a UDT, the
   *       type name is fully qualified. For a REF, the type name is fully qualified and represents
   *       the target type of the reference type.
   *   <li><B>ATTR_SIZE</B> int {@code= } column size. For char or date types this is the maximum
   *       number of characters; for numeric or decimal types this is precision.
   *   <li><B>DECIMAL_DIGITS</B> int {@code= } the number of fractional digits. Null is returned
   *       for data types where DECIMAL_DIGITS is not applicable.
   *   <li><B>NUM_PREC_RADIX</B> int {@code= } Radix (typically either 10 or 2)
   *   <li><B>NULLABLE</B> int {@code= } whether NULL is allowed
   *       <UL>
   *         <li>attributeNoNulls - might not allow NULL values
   *         <li>attributeNullable - definitely allows NULL values
   *         <li>attributeNullableUnknown - nullability unknown
   *       </UL>
   *   <li><B>REMARKS</B> String {@code= } comment describing column (may be <code>null</code>)
   *   <li><B>ATTR_DEF</B> String {@code= } default value (may be<code>null</code>)
   *   <li><B>SQL_DATA_TYPE</B> int {@code= } unused
   *   <li><B>SQL_DATETIME_SUB</B> int {@code= } unused
   *   <li><B>CHAR_OCTET_LENGTH</B> int {@code= } for char types the maximum number of bytes in the
   *       column
   *   <li><B>ORDINAL_POSITION</B> int {@code= } index of the attribute in the UDT (starting at 1)
   *   <li><B>IS_NULLABLE</B> String {@code= } ISO rules are used to determine the nullability for
   *       a attribute.
   *       <UL>
   *         <li>YES --- if the attribute can include NULLs
   *         <li>NO --- if the attribute cannot include NULLs
   *         <li>empty string --- if the nullability for the attribute is unknown
   *       </UL>
   *   <li><B>SCOPE_CATALOG</B> String {@code= } catalog of table that is the scope of a reference
   *       attribute (<code>null</code> if DATA_TYPE isn't REF)
   *   <li><B>SCOPE_SCHEMA</B> String {@code= } schema of table that is the scope of a reference
   *       attribute (<code>null</code> if DATA_TYPE isn't REF)
   *   <li><B>SCOPE_TABLE</B> String {@code= } table name that is the scope of a reference
   *       attribute (<code>null</code> if the DATA_TYPE isn't REF)
   *   <li><B>SOURCE_DATA_TYPE</B> short {@code= } source type of a distinct type or user-generated
   *       Ref type,SQL type from java.sql.Types (<code>null</code> if DATA_TYPE isn't DISTINCT or
   *       user-generated REF)
   * </OL>
   *
   * @param catalog a catalog name; must match the catalog name as it is stored in the database; ""
   *     retrieves those without a catalog; <code>null</code> means that the catalog name should not
   *     be used to narrow the search
   * @param schemaPattern a schema name pattern; must match the schema name as it is stored in the
   *     database; "" retrieves those without a schema; <code>null</code> means that the schema name
   *     should not be used to narrow the search
   * @param typeNamePattern a type name pattern; must match the type name as it is stored in the
   *     database
   * @param attributeNamePattern an attribute name pattern; must match the attribute name as it is
   *     declared in the database
   * @return a <code>ResultSet</code> object in which each row is an attribute description
   * @throws SQLException if a database access error occurs
   * @see #getSearchStringEscape
   * @since 1.4
   */
  ResultSet* MariaDbDatabaseMetaData::getAttributes(
      const SQLString& catalog, const SQLString& schemaPattern, const SQLString& typeNamePattern, const SQLString& attributeNamePattern)
  {


    SQLString sql =
      "SELECT ' ' TYPE_CAT, ' ' TYPE_SCHEM, ' ' TYPE_NAME, ' ' ATTR_NAME, 0 DATA_TYPE,"
      " ' ' ATTR_TYPE_NAME, 0 ATTR_SIZE, 0 DECIMAL_DIGITS, 0 NUM_PREC_RADIX, 0 NULLABLE,"
      " ' ' REMARKS, ' ' ATTR_DEF,  0 SQL_DATA_TYPE, 0 SQL_DATETIME_SUB, 0 CHAR_OCTET_LENGTH,"
      " 0 ORDINAL_POSITION, ' ' IS_NULLABLE, ' ' SCOPE_CATALOG, ' ' SCOPE_SCHEMA, ' ' SCOPE_TABLE,"
      " 0 SOURCE_DATA_TYPE"
      " FROM DUAL "
      " WHERE 1=0";

    return executeQuery(sql);
  }

  bool MariaDbDatabaseMetaData::supportsResultSetHoldability(int32_t holdability){
    return holdability == ResultSet::HOLD_CURSORS_OVER_COMMIT;
  }


  int32_t MariaDbDatabaseMetaData::getResultSetHoldability(){
    return ResultSet::HOLD_CURSORS_OVER_COMMIT;
  }

  uint32_t MariaDbDatabaseMetaData::getDatabaseMajorVersion(){
    return connection->getProtocol()->getMajorServerVersion();
  }

  uint32_t MariaDbDatabaseMetaData::getDatabaseMinorVersion(){
    return connection->getProtocol()->getMinorServerVersion();
  }

  uint32_t MariaDbDatabaseMetaData::getDatabasePatchVersion(){
    return connection->getProtocol()->getPatchServerVersion();
  }


  uint32_t MariaDbDatabaseMetaData::getJDBCMajorVersion(){
    return 4;
  }

  uint32_t MariaDbDatabaseMetaData::getJDBCMinorVersion(){
    return 2;
  }

  int32_t MariaDbDatabaseMetaData::getSQLStateType(){
    return sqlStateSQL;
  }

  bool MariaDbDatabaseMetaData::locatorsUpdateCopy(){
    return false;
  }

  bool MariaDbDatabaseMetaData::supportsStatementPooling(){
    return false;
  }

  RowIdLifetime MariaDbDatabaseMetaData::getRowIdLifetime(){
    return RowIdLifetime::ROWID_UNSUPPORTED;
  }

  bool MariaDbDatabaseMetaData::supportsStoredFunctionsUsingCallSyntax(){
    return true;
  }

  bool MariaDbDatabaseMetaData::autoCommitFailureClosesAllResultSets(){
    return false;
  }

  /**
   * Retrieves a list of the client info properties that the driver supports. The result set
   * contains the following columns
   *
   * <ol>
   *   <li>NAME String : The name of the client info property
   *   <li>MAX_LEN int : The maximum length of the value for the property
   *   <li>DEFAULT_VALUE String : The default value of the property
   *   <li>DESCRIPTION String : A description of the property. This will typically contain
   *       information as to where this property is stored in the database.
   * </ol>
   *
   * <p>The ResultSet is sorted by the NAME column
   *
   * @return A ResultSet object; each row is a supported client info property
   */
  ResultSet* MariaDbDatabaseMetaData::getClientInfoProperties()
  {
    static std::vector<SQLString> columnNames{ "NAME", "MAX_LEN", "DEFAULT_VALUE", "DESCRIPTION" };
    std::vector<ColumnType> columnTypes{
      ColumnType::STRING,
      ColumnType::INTEGER,
      ColumnType::STRING,
      ColumnType::STRING };
    /*std::vector<ColumnDefinition> columns{
      ColumnDefinition::create("NAME",ColumnType::STRING),
      ColumnDefinition::create("MAX_LEN",ColumnType::INTEGER),
      ColumnDefinition::create("DEFAULT_VALUE",ColumnType::STRING),
      ColumnDefinition::create("DESCRIPTION",ColumnType::STRING),
    };
    ColumnType types[]{
        ColumnType::STRING, ColumnType::INTEGER, ColumnType::STRING, ColumnType::STRING
      };*/
    const char* sixteenMb= "16777215";// { 49, 54, 55, 55, 55, 50, 49, 53, 0};

    std::vector<std::vector<sql::bytes>> rows{
      {
        BYTES_INIT("ApplicationName"),
        BYTES_INIT(sixteenMb),
        BYTES_STR_INIT(emptyStr),
        BYTES_INIT("The name of the application currently utilizing the connection")
      },
      {
        BYTES_INIT("ClientUser"),
        BYTES_INIT(sixteenMb),
        BYTES_STR_INIT(emptyStr),
        BYTES_INIT("The name of the user that the application using the connection is performing work for. "
        "This may not be the same as the user name that was used in establishing the connection->")
      },
      {
        BYTES_INIT("ClientHostname"),
        BYTES_INIT(sixteenMb),
        BYTES_STR_INIT(emptyStr),
        BYTES_INIT("The hostname of the computer the application using the connection is running on")
      }
    };

    /*rows.reserve(3);
    rows.push_back(
        StandardPacketInputStream::create(
          {
          "ApplicationName",
          sixteenMb,
          empty,
          "The name of the application currently utilizing the connection"
          },
          types));
    rows.push_back(
      StandardPacketInputStream::create(
          {
          "ClientUser",
          sixteenMb,
          empty,
          "The name of the user that the application using the connection is performing work for. "
          "This may not be the same as the user name that was used in establishing the connection->"
          },
          types));
    rows.push_back(
        StandardPacketInputStream::create(
          {
          "ClientHostname",
          sixteenMb,
          empty,
          "The hostname of the computer the application using the connection is running on"
          },
          types));*/
    return SelectResultSet::createResultSet(columnNames, columnTypes, rows, connection->getProtocol().get());
    /*return new SelectResultSet(
        columns, rows, connection->getProtocol(), ResultSet::TYPE_SCROLL_INSENSITIVE);*/
  }

  /**
   * Retrieves a description of the system and user functions available in the given catalog. Only
   * system and user function descriptions matching the schema and function name criteria are
   * returned. They are ordered by <code>FUNCTION_CAT</code>, <code>FUNCTION_SCHEM</code>, <code>
   * FUNCTION_NAME</code> and <code>SPECIFIC_ NAME</code>.
   *
   * <p>Each function description has the the following columns:
   *
   * <OL>
   *   <li><B>FUNCTION_CAT</B> String {@code= } function catalog (may be <code>null</code>)
   *   <li><B>FUNCTION_SCHEM</B> String {@code= } function schema (may be <code>null</code>)
   *   <li><B>FUNCTION_NAME</B> String {@code= } function name. This is the name used to invoke the
   *       function
   *   <li><B>REMARKS</B> String {@code= } explanatory comment on the function
   *   <li><B>FUNCTION_TYPE</B> short {@code= } kind of function:
   *       <UL>
   *         <li>functionResultUnknown - Cannot determine if a return value or table will be
   *             returned
   *         <li>functionNoTable- Does not return a table
   *         <li>functionReturnsTable - Returns a table
   *       </UL>
   *   <li><B>SPECIFIC_NAME</B> String {@code= } the name which uniquely identifies this function
   *       within its schema. This is a user specified, or DBMS generated, name that may be
   *       different then the <code>FUNCTION_NAME</code> for example with overload functions
   * </OL>
   *
   * <p>A user may not have permission to execute any of the functions that are returned by <code>
   * getFunctions</code>
   *
   * @param catalog a catalog name; must match the catalog name as it is stored in the database; ""
   *     retrieves those without a catalog; <code>null</code> means that the catalog name should not
   *     be used to narrow the search
   * @param schemaPattern a schema name pattern; must match the schema name as it is stored in the
   *     database; "" retrieves those without a schema; <code>null</code> means that the schema name
   *     should not be used to narrow the search
   * @param functionNamePattern a function name pattern; must match the function name as it is
   *     stored in the database
   * @return <code>ResultSet</code> - each row is a function description
   * @throws SQLException if a database access error occurs
   * @see #getSearchStringEscape
   * @since 1.6
   */
  ResultSet* MariaDbDatabaseMetaData::getFunctions(const SQLString& catalog, const SQLString& schemaPattern, const SQLString& functionNamePattern)  {
    SQLString sql(
      "SELECT ROUTINE_SCHEMA FUNCTION_CAT,NULL FUNCTION_SCHEM, ROUTINE_NAME FUNCTION_NAME,"
      " ROUTINE_COMMENT REMARKS,"
      + std::to_string(functionNoTable)
      + " FUNCTION_TYPE, SPECIFIC_NAME "
      " FROM INFORMATION_SCHEMA.ROUTINES "
      " WHERE "
      +catalogCond("ROUTINE_SCHEMA", catalog)
      +" AND "
      +patternCond("ROUTINE_NAME", functionNamePattern)
      +" AND ROUTINE_TYPE='FUNCTION'");

    return executeQuery(sql);
  }

  int64_t MariaDbDatabaseMetaData::getMaxLogicalLobSize(){
    return 4294967295L;
  }

  bool MariaDbDatabaseMetaData::supportsRefCursors() {
    return false;
  }

  bool MariaDbDatabaseMetaData::supportsTypeConversion() {
    return true;
  }

  /* Group of not supported methods */
  ResultSet* MariaDbDatabaseMetaData::getSchemaObjectTypes() {
    throw SQLFeatureNotImplementedException("getSchemaObjectTypes is not implemented");
  }

  ResultSet* MariaDbDatabaseMetaData::getSchemaObjects(const SQLString& c, const SQLString& s, const SQLString& t) {
    throw SQLFeatureNotImplementedException("getSchemaObjects is not implemented");
  }

  ResultSet* MariaDbDatabaseMetaData::getSchemaObjects() {
    throw SQLFeatureNotImplementedException("getSchemaObjects is not implemented");
  }
  uint32_t MariaDbDatabaseMetaData::getCDBCMajorVersion() {
    throw SQLFeatureNotSupportedException("getCDBCMajorVersion is not supported");
  }
  uint32_t MariaDbDatabaseMetaData::getCDBCMinorVersion() {
    throw SQLFeatureNotSupportedException("getCDBCMinorVersion is not supported");
  }
  ResultSet* MariaDbDatabaseMetaData::getSchemaCollation(const SQLString& c, const SQLString& s) {
    throw SQLFeatureNotImplementedException("getSchemaCollation is not implemented");
  }
  ResultSet* MariaDbDatabaseMetaData::getSchemaCharset(const SQLString& c, const SQLString& s) {
    throw SQLFeatureNotImplementedException("getSchemaCharset is not implemented");
  }
  ResultSet* MariaDbDatabaseMetaData::getTableCollation(const SQLString& c, const SQLString& s, const SQLString& t) {
    throw SQLFeatureNotImplementedException("getTableCollation is not implemented");
  }
  ResultSet* MariaDbDatabaseMetaData::getTableCharset(const SQLString& c, const SQLString& s, const SQLString& t) {
    throw SQLFeatureNotImplementedException("getTableCharset is not implemented");

  }

} /* namespace mariadb */
} /* namespace sql     */<|MERGE_RESOLUTION|>--- conflicted
+++ resolved
@@ -232,11 +232,7 @@
     for (auto& part : *parts)
     {
       part= part.trim();
-<<<<<<< HEAD
       if (!part.startsWith("CONSTRAINT") && !(part.find("FOREIGN KEY") != std::string::npos)){
-=======
-      if (!part.startsWith("CONSTRAINT") && !(StringImp::get(part).find("FOREIGN KEY") != std::string::npos)){
->>>>>>> c343af05
         continue;
       }
       //const char* partChar= part.c_str();
@@ -262,19 +258,11 @@
       int32_t onUpdateReferenceAction= DatabaseMetaData::importedKeyRestrict;
       int32_t onDeleteReferenceAction= DatabaseMetaData::importedKeyRestrict;
 
-<<<<<<< HEAD
-      for (SQLString referenceAction : {"RESTRICT","CASCADE", "SET NULL","NO ACTION"}) {
+      for (const std::string& referenceAction : {"RESTRICT","CASCADE", "SET NULL","NO ACTION"}) {
         if (part.find("ON UPDATE " + referenceAction) != std::string::npos) {
           onUpdateReferenceAction= getImportedKeyAction(referenceAction);
         }
         if (part.find("ON DELETE " + referenceAction) != std::string::npos) {
-=======
-      for (std::string referenceAction : {"RESTRICT","CASCADE", "SET NULL","NO ACTION"}) {
-        if (StringImp::get(part).find("ON UPDATE " + referenceAction) != std::string::npos) {
-          onUpdateReferenceAction= getImportedKeyAction(referenceAction);
-        }
-        if (StringImp::get(part).find("ON DELETE " + referenceAction) != std::string::npos) {
->>>>>>> c343af05
           onDeleteReferenceAction= getImportedKeyAction(referenceAction);
         }
       }
@@ -526,10 +514,7 @@
     stmt->setFetchSize(0);
     SelectResultSet* rs= dynamic_cast<SelectResultSet*>(stmt->executeQuery(sql));
     rs->setForceTableAlias();
-<<<<<<< HEAD
     rs->checkOut();
-=======
->>>>>>> c343af05
     rs->setStatement(nullptr);
     return rs;
   }
@@ -681,15 +666,9 @@
  * @see #getSearchStringEscape
  */
 ResultSet* MariaDbDatabaseMetaData::getTables(const SQLString& catalog, const SQLString& schemaPattern, const SQLString& tableNamePattern,
-<<<<<<< HEAD
   const sql::List& wrappedTypes)
 {
   const ListImp::ImpType& types = ListImp::get(wrappedTypes);
-=======
-  std::list<SQLString>& wrappedTypes)
-{
-  const std::list<SQLString>& types= wrappedTypes;
->>>>>>> c343af05
   SQLString sql(
       "SELECT NULL TABLE_CAT, TABLE_SCHEMA TABLE_SCHEM,  TABLE_NAME,"
       " IF(TABLE_TYPE='BASE TABLE', 'TABLE', TABLE_TYPE) as TABLE_TYPE,"
@@ -862,11 +841,7 @@
     try {
       return executeQuery(sql);
     }catch (SQLException& sqlException){
-<<<<<<< HEAD
       if ((sqlException.getMessage().find("Unknown column 'DATETIME_PRECISION'") != std::string::npos)){
-=======
-      if ((StringImp::get(sqlException.getMessage()).find("Unknown column 'DATETIME_PRECISION'") != std::string::npos)){
->>>>>>> c343af05
         datePrecisionColumnExist= false;
         return getColumns(catalog,schemaPattern,tableNamePattern,columnNamePattern);
       }
@@ -1261,11 +1236,7 @@
     {
       SQLString svrVer(connection->getProtocol()->getServerVersion());
 
-<<<<<<< HEAD
       if (svrVer.toLowerCase().find("mariadb") != std::string::npos)
-=======
-      if (StringImp::get(svrVer.toLowerCase()).find("mariadb") != std::string::npos)
->>>>>>> c343af05
       {
         return "MariaDB";
       }
@@ -2180,11 +2151,7 @@
       return executeQuery(sql);
     }
     catch (SQLException& sqlException) {
-<<<<<<< HEAD
       if (sqlException.getMessage().find("Unknown column 'DATETIME_PRECISION'") != std::string::npos) {
-=======
-      if (StringImp::get(sqlException.getMessage()).find("Unknown column 'DATETIME_PRECISION'") != std::string::npos) {
->>>>>>> c343af05
         datePrecisionColumnExist = false;
         return getProcedureColumns(catalog, schemaPattern, procedureNamePattern, columnNamePattern);
       }
