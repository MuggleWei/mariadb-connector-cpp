/************************************************************************************
   Copyright (C) 2020,2023 MariaDB Corporation AB

   This library is free software; you can redistribute it and/or
   modify it under the terms of the GNU Library General Public
   License as published by the Free Software Foundation; either
   version 2.1 of the License, or (at your option) any later version.

   This library is distributed in the hope that it will be useful,
   but WITHOUT ANY WARRANTY; without even the implied warranty of
   MERCHANTABILITY or FITNESS FOR A PARTICULAR PURPOSE.  See the GNU
   Library General Public License for more details.

   You should have received a copy of the GNU Library General Public
   License along with this library; if not see <http://www.gnu.org/licenses>
   or write to the Free Software Foundation, Inc.,
   51 Franklin St., Fifth Floor, Boston, MA 02110, USA
*************************************************************************************/


#include <random>
#include <chrono>

#include "util/ServerPrepareStatementCache.h"

#include "ConnectProtocol.h"

#include "logger/LoggerFactory.h"
#include "protocol/MasterProtocol.h"
#include "Results.h"
#include "ExceptionFactory.h"
#include "util/Utils.h"
#include "util/LogQueryTool.h"

namespace sql
{
namespace mariadb
{
namespace capi
{
  static const char OptionSelected= 1, OptionNotSelected= 0;
  static const unsigned int uintOptionSelected= 1, uintOptionNotSelected= 0;
  const char * attrPairSeparators= ",";

  const SQLString ConnectProtocol::SESSION_QUERY("SELECT @@max_allowed_packet,"
    "@@system_time_zone,"
    "@@time_zone,"
    "@@auto_increment_increment");
  const SQLString ConnectProtocol::IS_MASTER_QUERY("select @@innodb_read_only");
  Shared::Logger ConnectProtocol::logger(LoggerFactory::getLogger(typeid(ConnectProtocol)));
  static const SQLString MARIADB_RPL_HACK_PREFIX("5.5.5-");

  /**
   * Get a protocol instance.
   *
   * @param urlParser connection URL information
   * @param globalInfo server global variables information
   * @param lock the lock for thread synchronisation
   */
  ConnectProtocol::ConnectProtocol(std::shared_ptr<UrlParser>& _urlParser, GlobalStateInfo* _globalInfo, Shared::mutex& lock)
    :
      connection(nullptr, &mysql_close)
    , lock(lock)
    , urlParser(_urlParser)
    , options(_urlParser->getOptions())
    , username(_urlParser->getUsername())
    , globalInfo(_globalInfo)
    , autoIncrementIncrement(_globalInfo ? _globalInfo->getAutoIncrementIncrement() : 1)
    , database(_urlParser->getDatabase())
    , serverPrepareStatementCache(nullptr)
    , currentHost(localhost, 3306)
  {
    urlParser->auroraPipelineQuirks();
    if (options->cachePrepStmts && options->useServerPrepStmts) {
      serverPrepareStatementCache.reset(new ServerPrepareStatementCache(options->prepStmtCacheSize, static_cast<std::size_t>(options->prepStmtCacheSqlLimit)));
    }
    else {
      serverPrepareStatementCache.reset(new NoCache());
    }
  }


  void ConnectProtocol::closeSocket()
  {
    try {
      connection.reset();
    }catch (std::exception& ){
    }
  }

  MYSQL* ConnectProtocol::createSocket(const SQLString& host, int32_t port, const Shared::Options& options)
  {
    //TODO: Shouldn't be Socket be an interface, and wrap MYSQL handle in case of C API use?

    MYSQL* socket= mysql_init(NULL);
    unsigned int inSeconds;

    // Is there similar option in the C API?
    //socket->setTcpNoDelay(options->tcpNoDelay);

    if (options->connectTimeout) {
      inSeconds= (options->connectTimeout + 999) / 1000;
      mysql_optionsv(socket, MYSQL_OPT_CONNECT_TIMEOUT, (const char*)&inSeconds);
    }
    if (options->socketTimeout){
      inSeconds= (options->socketTimeout + 999) / 1000;
      mysql_optionsv(socket, MYSQL_OPT_READ_TIMEOUT, (const char *)&inSeconds);
    }
    if (options->autoReconnect){
      mysql_optionsv(socket, MYSQL_OPT_RECONNECT, &OptionSelected);
    }
    if (options->tcpRcvBuf > 0){
      mysql_optionsv(socket, MYSQL_OPT_NET_BUFFER_LENGTH, &options->tcpRcvBuf);
    }
    if (options->tcpSndBuf > 0 && options->tcpSndBuf > options->tcpRcvBuf){
      mysql_optionsv(socket, MYSQL_OPT_NET_BUFFER_LENGTH, &options->tcpSndBuf);
    }
    if (options->tcpAbortiveClose){
      //socket->setSoLinger(true,0);
    }

    // Bind the socket to a particular interface if the connection property
    // localSocketAddress has been defined.
    if (!options->localSocket.empty()) {
      mysql_optionsv(socket, MARIADB_OPT_UNIXSOCKET, (void *)options->localSocket.c_str());
      int protocol= MYSQL_PROTOCOL_SOCKET;
      mysql_optionsv(socket, MYSQL_OPT_PROTOCOL, (void*)&protocol);
    }
    else if (!options->pipe.empty()) {
      mysql_optionsv(socket, MYSQL_OPT_NAMED_PIPE, (void *)options->pipe.c_str());
      int protocol= MYSQL_PROTOCOL_PIPE;
      mysql_optionsv(socket, MYSQL_OPT_PROTOCOL, (void*)&protocol);
    }
    else {
      mysql_optionsv(socket, MARIADB_OPT_HOST, (void *)host.c_str());
      mysql_optionsv(socket, MARIADB_OPT_PORT, (void *)&port);
      int protocol= MYSQL_PROTOCOL_TCP;
      mysql_optionsv(socket, MYSQL_OPT_PROTOCOL, (void*)&protocol);
    }

    if (!options->useCharacterEncoding.empty()) {
      mysql_optionsv(socket, MYSQL_SET_CHARSET_NAME, options->useCharacterEncoding.c_str());
    }

    return socket;
  }

  int64_t ConnectProtocol::initializeClientCapabilities(
      const Shared::Options& options, int64_t serverCapabilities, const SQLString& database)
  {
    int64_t capabilities =
      MariaDbServerCapabilities::IGNORE_SPACE
      | MariaDbServerCapabilities::CLIENT_PROTOCOL_41_
      | MariaDbServerCapabilities::TRANSACTIONS
      | MariaDbServerCapabilities::SECURE_CONNECTION
      | MariaDbServerCapabilities::MULTI_RESULTS
      | MariaDbServerCapabilities::PS_MULTI_RESULTS
      | MariaDbServerCapabilities::PLUGIN_AUTH
      | MariaDbServerCapabilities::CONNECT_ATTRS
      | MariaDbServerCapabilities::PLUGIN_AUTH_LENENC_CLIENT_DATA
      | MariaDbServerCapabilities::CLIENT_SESSION_TRACK;

    if (options->allowLocalInfile){
      capabilities|= MariaDbServerCapabilities::LOCAL_FILES;
    }

    if (!options->useAffectedRows){
      capabilities|= MariaDbServerCapabilities::FOUND_ROWS;
    }

    if (options->allowMultiQueries || (options->rewriteBatchedStatements)){
      capabilities|= MariaDbServerCapabilities::MULTI_STATEMENTS;
    }

    if ((serverCapabilities & MariaDbServerCapabilities::CLIENT_DEPRECATE_EOF)!=0){
      capabilities|= MariaDbServerCapabilities::CLIENT_DEPRECATE_EOF;
    }

    if (options->useCompression){
      if ((serverCapabilities &MariaDbServerCapabilities::COMPRESS)==0){

        options->useCompression= false;
      }else {
        capabilities|= MariaDbServerCapabilities::COMPRESS;
      }
    }

    if (options->interactiveClient){
      capabilities|= MariaDbServerCapabilities::CLIENT_INTERACTIVE_;
    }


    if (!database.empty() && !options->createDatabaseIfNotExist){
      capabilities|= MariaDbServerCapabilities::CONNECT_WITH_DB;
    }

    return capabilities;
  }

  /**
   * Return possible protocols : values of option enabledTlsProtocolSuites is set, or default to
   * "TLSv1,TLSv1.1". MariaDB versions &ge; 10.0.15 and &ge; 5.5.41 supports TLSv1.2 if compiled
   * with openSSL (default). MySQL community versions &ge; 5.7.10 is compile with yaSSL, so max TLS
   * is TLSv1.1.
   *
   * @param sslSocket current sslSocket
   * @throws SQLException if protocol isn't a supported protocol
   */
  void ConnectProtocol::enabledTlsProtocolSuites(MYSQL* socket, const Shared::Options& options)
  {
    static SQLString possibleProtocols= "TLSv1.1, TLSv1.2, TLSv1.3";

    if (!options->enabledTlsProtocolSuites.empty()) {
      Tokens protocols= split(options->enabledTlsProtocolSuites, "[,;\\s]+");
      for (const auto& protocol : *protocols){
        if (possibleProtocols.find(protocol) == std::string::npos){
          throw SQLException(
              "Unsupported TLS protocol '"
              +protocol
              +"'. Supported protocols : " + possibleProtocols);
        }
      }
      mysql_optionsv(socket, MARIADB_OPT_TLS_VERSION, (void*)options->enabledTlsProtocolSuites.c_str());
    }
  }

  /**
   * Set ssl socket cipher according to options->
   *
   * @param sslSocket current ssl socket
   * @throws SQLException if a cipher isn't known
   */
  void ConnectProtocol::enabledTlsCipherSuites(MYSQL* sslSocket, const Shared::Options& options)
  {
    if (!options->enabledTlsCipherSuites.empty()){
#ifdef POSSIBLE_CIPHERS_DEFINED
      SQLString possibleCiphers;
      Tokens ciphers(split(options->enabledTlsCipherSuites, "[,;\\s]+"));
      for (const auto& cipher : *ciphers){
        if (!(possibleCiphers.find(cipher) != std::string::npos)){
          throw SQLException(
              "Unsupported SSL cipher '"
              +cipher
              +"'. Supported ciphers : "
              );
        }
      }
#endif
      mysql_optionsv(sslSocket, MYSQL_OPT_SSL_CIPHER, options->enabledTlsCipherSuites.c_str());
    }
  }

  /** Closes socket and stream readers/writers Attempts graceful shutdown. */
  void ConnectProtocol::close()
  {
    std::unique_lock<std::mutex> localScopeLock(*lock);
    this->connected= false;
    try {
      // skip acquires lock
      localScopeLock.unlock();
      skip();
    }catch (std::runtime_error& ){
    }
    localScopeLock.lock();
    closeSocket();
    cleanMemory();
  }

  /** Force closes socket and stream readers/writers. */
  void ConnectProtocol::abort()
  {
    this->explicitClosed= true;
    bool lockStatus= false;

    if (lock){
      lockStatus= lock->try_lock();
    }
    this->connected= false;

    abortActiveStream();

    if (!lockStatus){

      forceAbort();
      try {
        //->setSoTimeout(10);
        //->setSoLinger(true,0);
      }catch (std::exception& ){

      }
    }else {
    }

    closeSocket();
    cleanMemory();

    if (lockStatus){
      lock->unlock();
    }
  }

  void ConnectProtocol::forceAbort()
  {
    try {
      Shared::mutex forCopied(new std::mutex());
      std::unique_ptr<MasterProtocol> copiedProtocol(new MasterProtocol(urlParser, new GlobalStateInfo(), forCopied));
      copiedProtocol->setHostAddress(getHostAddress());
      copiedProtocol->connect();

      copiedProtocol->executeQuery("KILL " + std::to_string(serverThreadId));
    }catch (SQLException& ){

    }
  }

  void ConnectProtocol::abortActiveStream()
  {
    try {
      Shared::Results activeStream= activeStreamingResult.lock();
      if (activeStream){
        activeStream->abort();
        activeStreamingResult.reset();
      }
    }catch (std::runtime_error& ){

    }
  }

  /**
   * Skip packets not read that are not needed. Packets are read according to needs. If some data
   * have not been read before next execution, skip it. <i>Lock must be set before using this
   * method</i>
   *
   * @throws SQLException exception
   */
  void ConnectProtocol::skip()
  {
    Shared::Results activeStream = activeStreamingResult.lock();
    if (activeStream) {
      activeStream->loadFully(true, this);
      activeStreamingResult.reset();
    }
  }

  void ConnectProtocol::cleanMemory()
  {
    serverPrepareStatementCache->clear();
    if (options->enablePacketDebug){
      //traceCache->clearMemory();
    }
  }

  void ConnectProtocol::setServerStatus(uint32_t serverStatus)
  {
    this->serverStatus= serverStatus;
  }

  /** Remove flag has more results. */
  void ConnectProtocol::removeHasMoreResults()
  {
    if (hasMoreResults()){
      this->serverStatus= static_cast<int16_t>((serverStatus) ^ServerStatus::MORE_RESULTS_EXISTS);
    }
  }

  /**
   * Connect to currentHost.
   *
   * @throws SQLException exception
   */
  void ConnectProtocol::connect()
  {
    if (!isClosed()){
      close();
    }

    try {
      createConnection(&currentHost, username);
    }catch (SQLException& exception){
      ExceptionFactory::INSTANCE.create(
          "Could not connect to "+currentHost.toString() +". "+exception.getMessage() + getTraces(), "08000", &exception).Throw();
    }
  }


  void ConnectProtocol::createConnection(HostAddress* hostAddress, const SQLString& username)
  {

    SQLString host(hostAddress != nullptr ? hostAddress->host : "");
    int32_t port= hostAddress != nullptr ? hostAddress->port :3306;

    Unique::Credential credential;
    std::shared_ptr<CredentialPlugin> credentialPlugin(urlParser->getCredentialPlugin());
    if (credentialPlugin){
      credential.reset(credentialPlugin->initialize(options, username, *hostAddress)->get());
    }else {
      credential.reset(new Credential(username, urlParser->getPassword()));
    }

    connection.reset(createSocket(host, port, options));

    assignStream(options);

    try {

      int8_t  exchangeCharset= decideLanguage(/*greetingPacket.getServerLanguage()*/224 & 0xFF);
      int64_t clientCapabilities= initializeClientCapabilities(options, serverCapabilities, database);
      exceptionFactory.reset(ExceptionFactory::of(serverThreadId, options));

      sslWrapper(
          host,
          options,
          clientCapabilities,
          exchangeCharset);

      SQLString authenticationPluginType;

      if (credentialPlugin && !credentialPlugin->defaultAuthenticationPluginType().empty()){
        authenticationPluginType= credentialPlugin->defaultAuthenticationPluginType();
      }
      sql::bytes dummy;

      authenticationHandler(
          exchangeCharset,
          clientCapabilities,
          authenticationPluginType,
          dummy,
          options,
          database,
          credential.get(),
          host);

      compressionHandler(options);
      setConnectionAttributes(options->connectionAttributes);
    }
    catch (SQLException& sqlException) {
      destroySocket();
      throw sqlException;
    }
    catch (std::exception& ioException) {
      destroySocket();
      if (!host.empty()){
        ExceptionFactory::INSTANCE.create(
            "Could not connect to socket : " + SQLString(ioException.what()), "08000", &ioException).Throw();
      }
      ExceptionFactory::INSTANCE.create(
          "Could not connect to "
          +host
          +":"
          + std::to_string(port)
          +" : "
          + SQLString(ioException.what()),
          "08000",
          &ioException).Throw();
    }
    mysql_optionsv(connection.get(), MYSQL_REPORT_DATA_TRUNCATION, &uintOptionSelected);
    mysql_optionsv(connection.get(), MYSQL_OPT_LOCAL_INFILE, (options->allowLocalInfile ? &uintOptionSelected : &uintOptionNotSelected));

    if (mysql_real_connect(connection.get(), NULL, NULL, NULL, NULL, 0, NULL, CLIENT_MULTI_STATEMENTS) == nullptr)
    {
      throw SQLException(mysql_error(connection.get()), mysql_sqlstate(connection.get()), mysql_errno(connection.get()));
    }

    connected= true;

    this->serverThreadId= mysql_thread_id(connection.get());

    this->serverVersion= mysql_get_server_info(connection.get());// mysql_get_server_version(connection);
    parseVersion(serverVersion);

    if (serverVersion.startsWith(MARIADB_RPL_HACK_PREFIX)) {
      serverMariaDb= true;
      serverVersion= serverVersion.substr(MARIADB_RPL_HACK_PREFIX.length());
    }
    else {
<<<<<<< HEAD
      serverMariaDb= serverVersion.find("MariaDB") != std::string::npos;
=======
      serverMariaDb= StringImp::get(serverVersion).find("MariaDB") != std::string::npos;
>>>>>>> 8641b145
    }
    unsigned long baseCaps, extCaps;
    mariadb_get_infov(connection.get(), MARIADB_CONNECTION_EXTENDED_SERVER_CAPABILITIES, (void*)&extCaps);
    mariadb_get_infov(connection.get(), MARIADB_CONNECTION_SERVER_CAPABILITIES, (void*)&baseCaps);
    int64_t serverCaps= extCaps;
    serverCaps= serverCaps << 32;
    serverCaps|= baseCaps;
    this->serverCapabilities= serverCaps;


    if (this->options->socketTimeout > 0){
      this->socketTimeout= this->options->socketTimeout;
      setTimeout(socketTimeout);
    }
    if ((serverCapabilities & MariaDbServerCapabilities::CLIENT_DEPRECATE_EOF)!=0){
      eofDeprecated= true;
    }

    postConnectionQueries();

    activeStreamingResult.reset();
    hostFailed= false;
  }

  /** Closing socket in case of Connection error after socket creation. */
  void ConnectProtocol::destroySocket()
  {
    if (connection){
      try {
        connection.reset();
      }catch (std::exception&){

      }
    }
  }


  void ConnectProtocol::sslWrapper(
      const SQLString& /*host*/,
      const Shared::Options& options,
      int64_t& clientCapabilities,
      int8_t /*exchangeCharset*/)
  {
    const unsigned int safeCApiTrue= 0x01010101;

    if (options->useTls)
    {
      clientCapabilities|=  MariaDbServerCapabilities::SSL;
      mysql_optionsv(connection.get(), MYSQL_OPT_SSL_ENFORCE, (const char*)&safeCApiTrue);
    }

    this->enabledTlsProtocolSuites(connection.get(), options);
    this->enabledTlsCipherSuites(connection.get(), options);

    if (!options->tlsKey.empty()) {
      mysql_optionsv(connection.get(), MYSQL_OPT_SSL_KEY, options->tlsKey.c_str());
      if (!options->keyPassword.empty()) {
        mysql_optionsv(connection.get(), MARIADB_OPT_TLS_PASSPHRASE, options->keyPassword.c_str());
      }
    }

    if (!options->tlsCert.empty()) {
      mysql_optionsv(connection.get(), MYSQL_OPT_SSL_CERT, options->tlsCert.c_str());
    }
    if (!options->tlsCA.empty()) {
      mysql_optionsv(connection.get(), MYSQL_OPT_SSL_CA, options->tlsCA.c_str());
    }
    if (!options->tlsCAPath.empty()) {
      mysql_optionsv(connection.get(), MYSQL_OPT_SSL_CAPATH, options->tlsCAPath.c_str());
    }
    if (!options->tlsCRL.empty()) {
      mysql_optionsv(connection.get(), MYSQL_OPT_SSL_CRL, options->tlsCRL.c_str());
    }
    if (!options->tlsCRLPath.empty()) {
      mysql_optionsv(connection.get(), MYSQL_OPT_SSL_CRL, options->tlsCRLPath.c_str());
    }
    if (!options->tlsPeerFP.empty()) {
      mysql_optionsv(connection.get(), MARIADB_OPT_TLS_PEER_FP, options->tlsPeerFP.c_str());
    }


    // This is not quite a TLS option, but still putting it here
    if (!options->serverRsaPublicKeyFile.empty()) {
      mysql_optionsv(connection.get(), MYSQL_SERVER_PUBLIC_KEY, (void*)options->serverRsaPublicKeyFile.c_str());
    }
    //sslSocket->setUseClientMode(true);
    //sslSocket->startHandshake();

    if (!options->disableSslHostnameVerification && !options->trustServerCertificate) {
      mysql_optionsv(connection.get(), MYSQL_OPT_SSL_VERIFY_SERVER_CERT, (const char*)&safeCApiTrue);
    }

    assignStream(options);
  }


  void ConnectProtocol::authenticationHandler(
    int8_t /*exchangeCharset*/,
    int64_t /*clientCapabilities*/, const SQLString& /*authenticationPluginType*/,
    sql::bytes& /*seed*/,
    const Shared::Options& options, const SQLString& database,
    Credential* credential, const SQLString& /*host*/)
  {
    mysql_optionsv(connection.get(), MARIADB_OPT_USER, (void*)credential->getUser().c_str());
    mysql_optionsv(connection.get(), MARIADB_OPT_PASSWORD, (void*)credential->getPassword().c_str());
    mysql_optionsv(connection.get(), MARIADB_OPT_SCHEMA, (void*)database.c_str());
    if (!options->credentialType.empty()) {
      mysql_optionsv(connection.get(), MYSQL_DEFAULT_AUTH, (void*)options->credentialType.c_str());
    }
  }

  void ConnectProtocol::compressionHandler(const Shared::Options& options)
  {
    if (options->useCompression){
      mysql_optionsv(connection.get(), MYSQL_OPT_COMPRESS, NULL);
    }
  }

  /* Parses connectAttributes option and sets connection atttributes uxing it
   */
  void ConnectProtocol::setConnectionAttributes(const SQLString & attributes)
  {
    mysql_optionsv(connection.get(), MYSQL_OPT_CONNECT_ATTR_ADD, (void *)"_client_name2", (void *)"maconcpp");
    mysql_optionsv(connection.get(), MYSQL_OPT_CONNECT_ATTR_ADD, (void *)"_client_version2", (void *)Version::version);

    if (attributes.length() > 0)
    {
      std::vector<sql::bytes> token;
      std::size_t pairs= Utils::tokenize(token, attributes, attrPairSeparators);

      for (std::size_t i= 0; i < pairs; ++i)
      {
        const char *value= std::strchr(token[i].arr, ':');
        if (value == nullptr || static_cast<std::size_t>(value - token[i].arr) > token[i].size())
        {
          //result= true;
          continue;
          /*SQLString keyCopy(key, token[i].size() - (key - token[i].arr));
          rtrim(keyCopy);
          mysql_optionsv(mariadb, MYSQL_OPT_CONNECT_ATTR_ADD, (void *)keyCopy.data());*/
        }
        else
        {
          SQLString keyCopy(token[i].arr, value - token[i].arr), valueCopy(value + 1, token[i].size() - (value - token[i].arr) - 1);
          keyCopy.trim();
          valueCopy.trim();
          mysql_optionsv(connection.get(), MYSQL_OPT_CONNECT_ATTR_ADD, (void *)keyCopy.c_str(), (void *)valueCopy.c_str());
        }
      }
    }
  }

  void ConnectProtocol::assignStream(const Shared::Options& options)
  {
    try {

      if (options->enablePacketDebug){
        /*writer->setTraceCache(traceCache);
        reader->setTraceCache(traceCache);*/
      }

    }catch (std::exception& ioe){
      destroySocket();
      ExceptionFactory::INSTANCE.create(SQLString("Socket error: ") + ioe.what(), "08000", &ioe).Throw();
    }
  }

  void ConnectProtocol::postConnectionQueries()
  {
    try {

      bool mustLoadAdditionalInfo= true;

      if (globalInfo){
        if (globalInfo->isAutocommit() == options->autocommit){
          mustLoadAdditionalInfo= false;
        }
      }

      if (mustLoadAdditionalInfo){
        std::map<SQLString,SQLString> serverData;
        if (options->usePipelineAuth && !options->createDatabaseIfNotExist){
          try {
            sendPipelineAdditionalData();
            readPipelineAdditionalData(serverData);
          }catch (SQLException& sqle){
            if (sqle.getSQLState().startsWith("08")){
              throw sqle;
            }
            // in case pipeline is not supported
            // (proxy flush socket after reading first packet)
            additionalData(serverData);
          }
        }else {
          additionalData(serverData);
        }

        std::size_t maxAllowedPacket= static_cast<std::size_t>(std::stoi(StringImp::get(serverData["max_allowed_packet"])));
        mysql_optionsv(connection.get(), MYSQL_OPT_MAX_ALLOWED_PACKET, &maxAllowedPacket);
        autoIncrementIncrement= std::stoi(StringImp::get(serverData["auto_increment_increment"]));
        loadCalendar(serverData["time_zone"],serverData["system_time_zone"]);

      }else {
        size_t maxAllowedPacket= static_cast<size_t>(globalInfo->getMaxAllowedPacket());
        mysql_optionsv(connection.get(), MYSQL_OPT_MAX_ALLOWED_PACKET, &maxAllowedPacket);
        autoIncrementIncrement= globalInfo->getAutoIncrementIncrement();
        loadCalendar(globalInfo->getTimeZone(), globalInfo->getSystemTimeZone());
      }

      activeStreamingResult.reset();
      hostFailed= false;
    }catch (SQLException& sqlException){
      destroySocket();
      throw sqlException;
    }catch (std::runtime_error& ioException){
      destroySocket();
      exceptionFactory->create(
          SQLString("Socket error during post connection queries: ") + ioException.what(), "08000", &ioException).Throw();
    }
  }

  /**
   * Send all additional needed values. Command are send one after the other, assuming that command
   * are less than 65k (minimum hosts TCP/IP buffer size)
   *
   * @throws IOException if socket exception occur
   */
  void ConnectProtocol::sendPipelineAdditionalData()
  {
    sendSessionInfos();
    sendRequestSessionVariables();

    sendPipelineCheckMaster();
  }

  void ConnectProtocol::sendSessionInfos()
  {
    SQLString sessionOption("autocommit=");
    sessionOption.append(options->autocommit ? "1" : "0");

    if ((serverCapabilities & MariaDbServerCapabilities::CLIENT_SESSION_TRACK)!=0){
      sessionOption.append(", session_track_schema=1");
      if (options->rewriteBatchedStatements){
        sessionOption.append(", session_track_system_variables= 'auto_increment_increment' ");
      }
    }

    if (options->jdbcCompliantTruncation){
      sessionOption.append(", sql_mode = concat(@@sql_mode,',STRICT_TRANS_TABLES')");
    }

    if (!options->sessionVariables.empty()){
      sessionOption.append(",").append(Utils::parseSessionVariables(options->sessionVariables));
    }

    SQLString query("set "+sessionOption);
    realQuery(query);
  }

  void ConnectProtocol::sendRequestSessionVariables()
  {
    realQuery(SESSION_QUERY);
  }

  void ConnectProtocol::readRequestSessionVariables(std::map<SQLString, SQLString>& serverData)
  {
    // This is very strange piece of code
    Unique::Results results(new Results());
    getResult(results.get());

    results->commandEnd();
    ResultSet* resultSet= results->getResultSet();
    if (resultSet){
      resultSet->next();

      serverData.emplace("max_allowed_packet",resultSet->getString(1));
      serverData.emplace("system_time_zone",resultSet->getString(2));
      serverData.emplace("time_zone",resultSet->getString(3));
      serverData.emplace("auto_increment_increment", resultSet->getString(4));

    }else {
      throw SQLException(mysql_get_socket(connection.get()) == MARIADB_INVALID_SOCKET ?
        "Error reading SessionVariables results. Socket is NOT connected" :
        "Error reading SessionVariables results. Socket IS connected");
    }
  }

  void ConnectProtocol::sendCreateDatabaseIfNotExist(const SQLString& quotedDb)
  {
    SQLString query("CREATE DATABASE IF NOT EXISTS "+ quotedDb);
    mysql_real_query(connection.get(), query.c_str(), static_cast<unsigned long>(query.length()));
  }

  void ConnectProtocol::sendUseDatabaseIfNotExist(const SQLString& quotedDb)
  {
    SQLString query("USE "+quotedDb);
    mysql_real_query(connection.get(), query.c_str(), static_cast<unsigned long>(query.length()));
  }

  void ConnectProtocol::readPipelineAdditionalData(std::map<SQLString, SQLString>& serverData)
  {

    MariaDBExceptionThrower resultingException;

    try {
      Unique::Results res(new Results());
      getResult(res.get());
    }catch (SQLException& sqlException){

      resultingException.take(sqlException);
    }

    bool canTrySessionWithShow= false;

    try {
      readRequestSessionVariables(serverData);
    }catch (SQLException& sqlException){
      if (!resultingException){
        resultingException.assign(exceptionFactory->create("could not load system variables", "08000", &sqlException));
        canTrySessionWithShow= true;
      }
    }

    try {
      readPipelineCheckMaster();
    }catch (SQLException& sqlException){
      canTrySessionWithShow= false;
      if (!resultingException){
        exceptionFactory->create(
            "could not identified if server is master", "08000", &sqlException).Throw();
      }
    }

    if (canTrySessionWithShow){

      requestSessionDataWithShow(serverData);
      connected= true;
      return;
    }

    if (resultingException){
      resultingException.Throw();
    }
    connected= true;
  }


  void ConnectProtocol::requestSessionDataWithShow(std::map<SQLString, SQLString>& serverData)
  {
    try {
      Unique::Results results(new Results());
      executeQuery(
          true,
          results.get(),
          "SHOW VARIABLES WHERE Variable_name in ("
          "'max_allowed_packet',"
          "'system_time_zone',"
          "'time_zone',"
          "'auto_increment_increment')");
      results->commandEnd();
      ResultSet* resultSet= results->getResultSet();
      if (resultSet){
        while (resultSet->next()){
          if (logger->isDebugEnabled()){
            logger->debug("server data " + resultSet->getString(1) + " = " + resultSet->getString(2));
          }
          serverData.emplace(resultSet->getString(1),resultSet->getString(2));
        }
        if (serverData.size()<4){
          exceptionFactory->create(mysql_get_socket(connection.get()) == MARIADB_INVALID_SOCKET ?
              "could not load system variables. socket connected: No" : "could not load system variables. socket connected: Yes", "08000").Throw();
        }
      }

    }catch (SQLException& sqlException){
      exceptionFactory->create("could not load system variables", &sqlException).Throw();
    }
  }


  void ConnectProtocol::additionalData(std::map<SQLString, SQLString>& serverData)
  {
    Unique::Results res(new Results());
    sendSessionInfos();
    getResult(res.get());

    try {
      sendRequestSessionVariables();
      readRequestSessionVariables(serverData);
    }catch (SQLException& ){
      requestSessionDataWithShow(serverData);
    }

    sendPipelineCheckMaster();
    readPipelineCheckMaster();

    if (options->createDatabaseIfNotExist && !database.empty()){

      SQLString quotedDb(MariaDbConnection::quoteIdentifier(this->database));
      sendCreateDatabaseIfNotExist(quotedDb);

      Unique::Results res(new Results());
      getResult(res.get());

      sendUseDatabaseIfNotExist(quotedDb);
      res.reset(new Results());
      getResult(res.get());
    }
  }

  /**
   * Is the connection closed.
   *
   * @return true if the connection is closed
   */
  bool ConnectProtocol::isClosed()
  {
    return !this->connected;
  }

  void ConnectProtocol::loadCalendar(const SQLString& /*srvTimeZone*/, const SQLString& /*srvSystemTimeZone*/)
  {

    timeZone= nullptr;// Calendar.getInstance().getTimeZone();

#ifdef WE_HAVE_NEED_TIMEZONE
    else {

      SQLString tz= options->serverTimezone;
      if (!tz) {
        tz= srvTimeZone;
        if () {
          tz= srvSystemTimeZone;
        }
      }

      if (tz/*.empty() == true*/
          &&tz.size()>=2
          &&(tz.startsWith("+")||tz.startsWith("-"))
          &&Character.isDigit(tz.at(1))){
        tz= "GMT"+tz;
      }

      try {
        timeZone= Utils::getTimeZone(tz);
      }catch (SQLException& e){
        if (options->serverTimezone/*.empty() == true*/){
          throw SQLException(
              "The server time_zone '"
              +tz
              +"' defined in the 'serverTimezone' parameter cannot be parsed "
              "by java TimeZone implementation. See java.util.TimeZone#getAvailableIDs() for available TimeZone, depending on your "
              "JRE implementation.",
              "01S00");
        }else {
          throw SQLException(
              "The server time_zone '"
              +tz
              +"' cannot be parsed. The server time zone must defined in the "
              "jdbc url string with the 'serverTimezone' parameter (or server time zone must be defined explicitly with "
              "sessionVariables=time_zone='Canada/Atlantic' for example).  See "
              "java.util.TimeZone#getAvailableIDs() for available TimeZone, depending on your JRE implementation.",
              "01S00");
        }
      }
    }
#endif
  }

  /**
   * Check that current connection is a master connection (not read-only).
   *
   * @return true if master
   * @throws SQLException if requesting infos for server fail.
   */
  bool ConnectProtocol::checkIfMaster()
  {
    return isMasterConnection();
  }

  /**
   * Default collation used for string exchanges with server.
   *
   * @param serverLanguage server default collation
   * @return collation byte
   */
  int8_t ConnectProtocol::decideLanguage(int32_t serverLanguage)
  {

    if (serverLanguage == 45
        ||serverLanguage == 46
        ||(serverLanguage >=224 &&serverLanguage <=247)){
      return (int8_t)serverLanguage;
    }
    if (getMajorServerVersion() == 5 && getMinorServerVersion() <= 1){

      return (int8_t)33;
    }
    return (int8_t)224;
  }

  /**
   * Check that next read packet is a End-of-file packet.
   *
   * @throws SQLException if not a End-of-file packet
   * @throws IOException if connection error occur
   */
  void ConnectProtocol::readEofPacket()
  {
    if (mysql_errno(connection.get()) == 0)
    {
      this->hasWarningsFlag= (mysql_warning_count(connection.get()) > 0);
      mariadb_get_infov(connection.get(), MARIADB_CONNECTION_SERVER_STATUS, (void*)&this->serverStatus);
    }
    else
    {
      exceptionFactory->create(SQLString("Could not connect: ") + mysql_error(connection.get()),
        mysql_sqlstate(connection.get()), mysql_errno(connection.get()), true).Throw();
    }
  }


  uint32_t ConnectProtocol::getServerStatus()
  {
    mariadb_get_infov(connection.get(), MARIADB_CONNECTION_SERVER_STATUS, (void*)&this->serverStatus);
    return serverStatus;
  }

  /**
   * Check that next read packet is a End-of-file packet.
   *
   * @throws SQLException if not a End-of-file packet
   * @throws IOException if connection error occur
   */
  void ConnectProtocol::skipEofPacket()
  {
  }

  void ConnectProtocol::setHostFailedWithoutProxy()
  {
    hostFailed= true;
    close();
  }

  const UrlParser& ConnectProtocol::getUrlParser() const
  {
    return *urlParser;
  }

  /**
   * Indicate if current protocol is a master protocol.
   *
   * @return is master flag
   */
  bool ConnectProtocol::isMasterConnection()
  {
    return currentHost.host.empty() || (ParameterConstant::TYPE_MASTER.compare(currentHost.type) == 0);
  }

  /**
   * Send query to identify if server is master.
   *
   * @throws IOException in case of socket error.
   */
  void ConnectProtocol::sendPipelineCheckMaster()
  {
    if (urlParser->getHaMode() == HaMode::AURORA) {
      mysql_real_query(connection.get(), IS_MASTER_QUERY.c_str(), static_cast<unsigned long>(IS_MASTER_QUERY.length()));
    }
  }

  void ConnectProtocol::readPipelineCheckMaster()
  {

  }

  bool ConnectProtocol::mustBeMasterConnection()
  {
    return true;
  }

  bool ConnectProtocol::noBackslashEscapes()
  {
    return ((serverStatus & ServerStatus::NO_BACKSLASH_ESCAPES)!=0);
  }

  /**
   * Connect without proxy. (use basic failover implementation)
   *
   * @throws SQLException exception
   */
  void ConnectProtocol::connectWithoutProxy()
  {
    if (!isClosed()){
      close();
    }

    std::vector<HostAddress>& addrs= urlParser->getHostAddresses();
    std::vector<HostAddress> hosts(addrs);

    if (urlParser->getHaMode() == HaMode::LOADBALANCE) {
      static auto rnd= std::default_random_engine{};
      std::shuffle(hosts.begin(), hosts.end(), rnd);
    }

    if (hosts.empty() && !options->pipe.empty()){
      try {
        createConnection(nullptr, username);
        return;
      }catch (SQLException& exception){
        ExceptionFactory::INSTANCE.create(
            "Could not connect to named pipe '"
            +options->pipe
            +"' : "
            +exception.getMessage()
            +getTraces(),
            "08000",
            &exception).Throw();
      }
    }

    while (!hosts.empty()){
      currentHost= hosts.back();
      hosts.pop_back();
      try {
        createConnection(&currentHost, username);
        return;
      }catch (SQLException& e){
        if (hosts.empty()){
          if (!e.getSQLState().empty()){
            ExceptionFactory::INSTANCE.create(
                "Could not connect to "
                + HostAddress::toString(addrs)
                + " : "
                + e.getMessage()
                + getTraces(),
                e.getSQLState(),
                e.getErrorCode(),
                &e).Throw();
          }
          ExceptionFactory::INSTANCE.create(
              "Could not connect to " + currentHost.toString() +". "+e.getMessage()+getTraces(), "08000", &e).Throw();
        }
      }
    }
  }

  /**
   * Indicate for Old reconnection if can reconnect without throwing exception.
   *
   * @return true if can reconnect without issue
   */
  bool ConnectProtocol::shouldReconnectWithoutProxy()
  {
    return (((serverStatus & ServerStatus::IN_TRANSACTION)==0)
        && hostFailed
        && urlParser->getOptions()->autoReconnect);
  }

  const SQLString& ConnectProtocol::getServerVersion() const
  {
    return serverVersion;
  }

  bool ConnectProtocol::getReadonly() const
  {
    return readOnly;
  }

  void ConnectProtocol::setReadonly(bool readOnly)
  {
    this->readOnly= readOnly;
  }

  const HostAddress& ConnectProtocol::getHostAddress() const
  {
    return currentHost;
  }

  void ConnectProtocol::setHostAddress(const HostAddress& host)
  {
    this->currentHost= host;
    this->readOnly= (ParameterConstant::TYPE_SLAVE.compare(this->currentHost.type) == 0);
  }

  const SQLString& ConnectProtocol::getHost() const
  {
    return currentHost.host;
  }

  FailoverProxy* ConnectProtocol::getProxy()
  {
    return proxy;
  }

  void ConnectProtocol::setProxy(FailoverProxy* proxy)
  {
    this->proxy= proxy;
  }

  int32_t ConnectProtocol::getPort() const
  {
    return (currentHost.port > 0) ? currentHost.port : 3306;
  }

  const SQLString& ConnectProtocol::getDatabase() const
  {
    return database;
  }

  const SQLString& ConnectProtocol::getUsername() const
  {
    return username;
  }

  void ConnectProtocol::parseVersion(const SQLString& _serverVersion)
  {
    size_t length= _serverVersion.length();
    char car;
    size_t offset= 0;
    int32_t type= 0;
    int32_t val= 0;
    for (;offset < length; offset++){
      car= _serverVersion.at(offset);
      if (car <'0'||car >'9'){
        switch (type){
          case 0:
            majorVersion= val;
            break;
          case 1:
            minorVersion= val;
            break;
          case 2:
            patchVersion= val;
            return;
          default:
            break;
        }
        type++;
        val= 0;
      }else {
        val= val *10 +car -48;
      }
    }

    if (type == 2){
      patchVersion= val;
    }
  }


  uint32_t ConnectProtocol::getMajorServerVersion()
  {
    return majorVersion;
  }

  uint32_t ConnectProtocol::getMinorServerVersion()
  {
    return minorVersion;
  }

  uint32_t ConnectProtocol::getPatchServerVersion()
  {
    return patchVersion;
  }

  /**
   * Utility method to check if database version is greater than parameters.
   *
   * @param major major version
   * @param minor minor version
   * @param patch patch version
   * @return true if version is greater than parameters
   */
  bool ConnectProtocol::versionGreaterOrEqual(uint32_t major, uint32_t minor, uint32_t patch) const
  {
    if (this->majorVersion > major) {
      return true;
    }

    if (this->majorVersion < major) {
      return false;
    }

    /*
    * Major versions are equal, compare minor versions
    */
    if (this->minorVersion > minor) {
      return true;
    }
    if (this->minorVersion < minor) {
      return false;
    }

    // Minor versions are equal, compare patch version.
    return (this->patchVersion >= patch);
  }


  bool ConnectProtocol::getPinGlobalTxToPhysicalConnection() const
  {
    return this->options->pinGlobalTxToPhysicalConnection;
  }

  /**
   * Has warnings.
   *
   * @return true if as warnings.
   */
  bool ConnectProtocol::hasWarnings()
  {
    std::lock_guard<std::mutex> localScopeLock(*lock);
    return hasWarningsFlag;
  }

  /**
   * Is connected.
   *
   * @return true if connected
   */
  bool ConnectProtocol::isConnected()
  {
    std::lock_guard<std::mutex> localScopeLock(*lock);
    return connected;
  }

  int64_t ConnectProtocol::getServerThreadId()
  {
    return serverThreadId;
  }

  /*Socket* ConnectProtocol::getSocket()
  {
    return mysql_get_socket(Dbc->mariadb) == MARIADB_INVALID_SOCKET;
  }*/

  bool ConnectProtocol::isExplicitClosed()
  {
    return explicitClosed;
  }

  TimeZone* ConnectProtocol::getTimeZone()
  {
    return timeZone;
  }

  const Shared::Options& ConnectProtocol::getOptions() const
  {
    return options;
  }

  void ConnectProtocol::setHasWarnings(bool _hasWarnings)
  {
    this->hasWarningsFlag= _hasWarnings;
  }

  Shared::Results ConnectProtocol::getActiveStreamingResult()
  {
    return activeStreamingResult.lock();
  }

  void ConnectProtocol::setActiveStreamingResult(Shared::Results& _activeStreamingResult)
  {
    this->activeStreamingResult= _activeStreamingResult;
  }

  /** Remove exception result and since totally fetched, set fetch size to 0. */
  void ConnectProtocol::removeActiveStreamingResult()
  {
    Shared::Results activeStream = getActiveStreamingResult();
    if (activeStream) {
      activeStream->removeFetchSize();
      this->activeStreamingResult.reset();
    }
  }

  Shared::mutex& ConnectProtocol::getLock()
  {
    return lock;
  }

  bool ConnectProtocol::hasMoreResults()
  {
    return (serverStatus & ServerStatus::MORE_RESULTS_EXISTS) != 0;
  }

  Cache* ConnectProtocol::prepareStatementCache()
  {
    return serverPrepareStatementCache.get();
  }

  /**
   * Change Socket TcpNoDelay option.
   *
   * @param setTcpNoDelay value to set.
   */
  void ConnectProtocol::changeSocketTcpNoDelay(bool /*setTcpNoDelay*/)
  {
    try {
      //TODO is there anything libmariadb for that?
      //socket->setTcpNoDelay(setTcpNoDelay);
    } catch (std::runtime_error& ) {

    }
  }

  void ConnectProtocol::changeSocketSoTimeout(int32_t millis)
  {
    this->socketTimeout = millis;
    // Making seconds out of millies, as MYSQL_OPT_READ_TIMEOUT needs seconds
    millis= (millis + 999) / 1000;
    //socket->setSoTimeout(this->socketTimeout);
    mysql_optionsv(connection.get(), MYSQL_OPT_READ_TIMEOUT, (void*)&millis);
  }

  bool ConnectProtocol::isServerMariaDb()
  {
    return serverMariaDb;
  }

  /*PacketInputStream ConnectProtocol::getReader()
  {
    return reader;
  }

  PacketOutputStream ConnectProtocol::getWriter()
  {
    return writer;
  }*/

  bool ConnectProtocol::isEofDeprecated()
  {
    return eofDeprecated;
  }

  bool ConnectProtocol::sessionStateAware()
  {
    return (serverCapabilities & MariaDbServerCapabilities::CLIENT_SESSION_TRACK)!=0;
  }

  /**
   * Get a String containing readable information about last 10 send/received packets.
   *
   * @return String value
   */
  SQLString ConnectProtocol::getTraces()
  {
    if (options->enablePacketDebug){
      //return traceCache.printStack();
    }
    return "";
  }

  void ConnectProtocol::realQuery(const SQLString& sql)
  {
    if (capi::mysql_real_query(connection.get(), sql.c_str(), static_cast<unsigned long>(sql.length()))) {
      throw SQLException(capi::mysql_error(connection.get()), capi::mysql_sqlstate(connection.get()),
                        capi::mysql_errno(connection.get()));
    }
  }

  void ConnectProtocol::reconnect()
  {
    std::lock_guard<std::mutex> localScopeLock(*lock);

    if (!options->autoReconnect)
    {
      mysql_optionsv(connection.get(), MYSQL_OPT_RECONNECT, &OptionSelected);
    }
    if (capi::mariadb_reconnect(connection.get()) != 0) {
      throw SQLException(capi::mysql_error(connection.get()), capi::mysql_sqlstate(connection.get()),
        capi::mysql_errno(connection.get()));
    }
    connected= true;
    if (!options->autoReconnect)
    {
      mysql_optionsv(connection.get(), MYSQL_OPT_RECONNECT, &OptionNotSelected);
    }
  }
}
}
}<|MERGE_RESOLUTION|>--- conflicted
+++ resolved
@@ -473,11 +473,7 @@
       serverVersion= serverVersion.substr(MARIADB_RPL_HACK_PREFIX.length());
     }
     else {
-<<<<<<< HEAD
       serverMariaDb= serverVersion.find("MariaDB") != std::string::npos;
-=======
-      serverMariaDb= StringImp::get(serverVersion).find("MariaDB") != std::string::npos;
->>>>>>> 8641b145
     }
     unsigned long baseCaps, extCaps;
     mariadb_get_infov(connection.get(), MARIADB_CONNECTION_EXTENDED_SERVER_CAPABILITIES, (void*)&extCaps);
