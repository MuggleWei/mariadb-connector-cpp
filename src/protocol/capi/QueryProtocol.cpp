--- conflicted
+++ resolved
@@ -1,5 +1,5 @@
 /************************************************************************************
-   Copyright (C) 2020 MariaDB Corporation AB
+   Copyright (C) 2020,2022 MariaDB Corporation AB
 
    This library is free software; you can redistribute it and/or
    modify it under the terms of the GNU Library General Public
@@ -725,14 +725,9 @@
             throw exception;
           }
         }
-<<<<<<< HEAD
       }
       catch (std::runtime_error& e) {
-        throw handleIoException(e);
-=======
-      }catch (std::runtime_error& e){
         handleIoException(e).Throw();
->>>>>>> 24eb3f00
       }
       stopIfInterrupted();
 
