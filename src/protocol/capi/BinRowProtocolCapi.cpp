--- conflicted
+++ resolved
@@ -211,17 +211,9 @@
     * @return String value of raw bytes
     * @throws SQLException if conversion failed
     */
-<<<<<<< HEAD
-  SQLString BinRowProtocolCapi::getInternalString(ColumnDefinition* columnInfo, Calendar* cal, TimeZone* timeZone)
+  SQLString BinRowProtocolCapi::getInternalString(ColumnDefinition* columnInfo, Calendar* /*cal*/, TimeZone* /*timeZone*/)
   {
     return std::move(convertToString(fieldBuf.arr, columnInfo));
-=======
-  std::unique_ptr<SQLString> BinRowProtocolCapi::getInternalString(ColumnDefinition* columnInfo, Calendar* /*cal*/, TimeZone* /*timeZone*/)
-  {
-    std::unique_ptr<SQLString> result(convertToString(fieldBuf.arr, columnInfo));
-
-    return result;
->>>>>>> 8641b145
   }
 
   /**
@@ -861,11 +853,7 @@
     * @return Time value
     * @throws SQLException if column cannot be converted to Time
     */
-<<<<<<< HEAD
-  Time BinRowProtocolCapi::getInternalTime(ColumnDefinition* columnInfo, Calendar* cal, TimeZone* timeZone)
-=======
-  std::unique_ptr<Time> BinRowProtocolCapi::getInternalTime(ColumnDefinition* columnInfo, Calendar* /*cal*/, TimeZone* /*timeZone*/)
->>>>>>> 8641b145
+  Time BinRowProtocolCapi::getInternalTime(ColumnDefinition* columnInfo, Calendar* /*cal*/, TimeZone* /*timeZone*/)
   {
     std::reference_wrapper<Time> nullTime= std::ref(RowProtocol::nullTime);
     Time nullTimeWithMicros;
@@ -916,11 +904,7 @@
     * @return timestamp value
     * @throws SQLException if column type is not compatible
     */
-<<<<<<< HEAD
-  Timestamp BinRowProtocolCapi::getInternalTimestamp(ColumnDefinition* columnInfo, Calendar* userCalendar, TimeZone* timeZone)
-=======
-  std::unique_ptr<Timestamp> BinRowProtocolCapi::getInternalTimestamp(ColumnDefinition* columnInfo, Calendar* /*userCalendar*/, TimeZone* /*timeZone*/)
->>>>>>> 8641b145
+  Timestamp BinRowProtocolCapi::getInternalTimestamp(ColumnDefinition* columnInfo, Calendar* /*userCalendar*/, TimeZone* /*timeZone*/)
   {
     std::reference_wrapper<Timestamp> nullTs= std::ref(RowProtocol::nullTs);
     Timestamp nullTsWithMicros;
