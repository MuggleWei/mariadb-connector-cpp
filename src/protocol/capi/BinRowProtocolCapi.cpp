--- conflicted
+++ resolved
@@ -1657,7 +1657,6 @@
   {
     return true;
   }
-<<<<<<< HEAD
 
 
   void BinRowProtocolCapi::cacheCurrentRow(std::vector<sql::bytes>& rowDataCache, std::size_t columnCount)
@@ -1672,8 +1671,6 @@
       }
     }
   }
-=======
->>>>>>> c343af05
 }
 }
 }