/************************************************************************************
   Copyright (C) 2020 MariaDB Corporation AB

   This library is free software; you can redistribute it and/or
   modify it under the terms of the GNU Library General Public
   License as published by the Free Software Foundation; either
   version 2.1 of the License, or (at your option) any later version.

   This library is distributed in the hope that it will be useful,
   but WITHOUT ANY WARRANTY; without even the implied warranty of
   MERCHANTABILITY or FITNESS FOR A PARTICULAR PURPOSE.  See the GNU
   Library General Public License for more details.

   You should have received a copy of the GNU Library General Public
   License along with this library; if not see <http://www.gnu.org/licenses>
   or write to the Free Software Foundation, Inc.,
   51 Franklin St., Fifth Floor, Boston, MA 02110, USA
*************************************************************************************/


#include <sstream>

#include "TextRowProtocolCapi.h"

#include "ExceptionFactory.h"
#include "ColumnType.h"
#include "ColumnDefinition.h"

namespace sql
{
namespace mariadb
{
namespace capi
{

/**
 * Constructor.
 *
 * @param maxFieldSize max field size
 * @param options connection options
 */
  TextRowProtocolCapi::TextRowProtocolCapi(int32_t maxFieldSize, Shared::Options options, MYSQL_RES* capiTextResults)
    : RowProtocol(maxFieldSize, options)
    , capiResults(capiTextResults, &mysql_free_result)
    , rowData(nullptr)
    , lengthArr(nullptr)
 {
 }

 /**
  * Set length and pos indicator to asked index.
  *
  * @param newIndex index (0 is first).
  */
 void TextRowProtocolCapi::setPosition(int32_t newIndex)
 {
   index= newIndex;

   pos= 0;

<<<<<<< HEAD
   if (buf != nullptr)
   {
     fieldBuf.wrap((*buf)[index], (*buf)[index].size());
     this->lastValueNull = fieldBuf ? BIT_LAST_FIELD_NOT_NULL : BIT_LAST_FIELD_NULL;
=======
   if (buf != nullptr) {
     fieldBuf.wrap((*buf)[index], (*buf)[index].size());
     this->lastValueNull= fieldBuf ? BIT_LAST_FIELD_NOT_NULL : BIT_LAST_FIELD_NULL;
>>>>>>> c343af05
     length= static_cast<uint32_t>(fieldBuf.size());
   }
   else if (rowData) {
     this->lastValueNull= (rowData[index] == nullptr ? BIT_LAST_FIELD_NULL : BIT_LAST_FIELD_NOT_NULL);
     length= lengthArr[newIndex];
     fieldBuf.wrap(rowData[index], length);
   }
<<<<<<< HEAD
   
=======
>>>>>>> c343af05
   else {
     // TODO: we need some good assert above instead of this
     throw std::runtime_error("Internal error in the TextRow class - data buffers are NULLs");
   }
 }

 /**
 * Get String from raw text format.
 *
 * @param columnInfo column information
 * @param cal calendar
 * @param timeZone time zone
 * @return String value
 * @throws SQLException if column type doesn't permit conversion
 */
 std::unique_ptr<SQLString> TextRowProtocolCapi::getInternalString(ColumnDefinition* columnInfo, Calendar* cal, TimeZone* timeZone)
 {
   std::unique_ptr<SQLString> nullStr;
   if (lastValueWasNull()) {
     return nullStr;
   }

   switch (columnInfo->getColumnType().getType()) {
   case MYSQL_TYPE_BIT:
     return std::unique_ptr<SQLString>(new SQLString(std::to_string(parseBit())));
   case MYSQL_TYPE_DOUBLE:
   case MYSQL_TYPE_FLOAT:
     return std::unique_ptr<SQLString>(new SQLString(zeroFillingIfNeeded(fieldBuf.arr, columnInfo)));
   case MYSQL_TYPE_TIME:
     return std::unique_ptr<SQLString>(new SQLString(getInternalTimeString(columnInfo)));
   case MYSQL_TYPE_DATE:
   {
     Date date(getInternalDate(columnInfo, cal, timeZone));
     if (date.empty() || date.compare(nullDate) == 0) {
       if ((lastValueNull & BIT_LAST_ZERO_DATE) != 0) {
         lastValueNull^= BIT_LAST_ZERO_DATE;
         return std::unique_ptr<SQLString>(new SQLString(fieldBuf, length));
       }
       return nullStr;
     }
     return std::unique_ptr<SQLString>(new SQLString(date));
   }
   case MYSQL_TYPE_YEAR:
   {
     if (options->yearIsDateType) {
       Date date1(getInternalDate(columnInfo, cal, timeZone));
       if (date1.empty() || date1.compare(nullDate) == 0) {
         return nullStr;
       }
       else {
         return std::unique_ptr<SQLString>(new SQLString(date1));
       }
     }
     break;
   }
   case MYSQL_TYPE_TIMESTAMP:
   case MYSQL_TYPE_DATETIME:
   {
     std::unique_ptr<Timestamp> timestamp= getInternalTimestamp(columnInfo, cal, timeZone);
     if (!timestamp) {
       if ((lastValueNull & BIT_LAST_ZERO_DATE)!=0) {
         lastValueNull ^=BIT_LAST_ZERO_DATE;
         return std::unique_ptr<SQLString>(new SQLString(fieldBuf, length));
       }
       return nullStr;
     }
     return timestamp;
   }
   case MYSQL_TYPE_NEWDECIMAL:
   case MYSQL_TYPE_DECIMAL:
   {
     std::unique_ptr<BigDecimal> bigDecimal= getInternalBigDecimal(columnInfo);
     if (!bigDecimal) {
       return nullStr;
     }
     else {
       return std::unique_ptr<SQLString>(new SQLString(zeroFillingIfNeeded(*bigDecimal, columnInfo)));
     }
   }
   case MYSQL_TYPE_NULL:
     return nullStr;
   default:
     break;
   }

   return std::unique_ptr<SQLString>(new SQLString(fieldBuf, getLengthMaxFieldSize()));
 }


 Date TextRowProtocolCapi::getInternalDate(ColumnDefinition* columnInfo, Calendar* cal, TimeZone* timeZone)
 {
   if (lastValueWasNull()) {
     return nullDate;
   }

   switch (columnInfo->getColumnType().getType()) {
   case MYSQL_TYPE_DATE:
   {
     std::vector<int32_t> datePart{ 0, 0, 0 };
     int32_t partIdx= 0;
     for (uint32_t begin= pos; begin < pos + length; begin++) {
       int8_t b= fieldBuf[begin];
       if (b == '-') {
         partIdx++;
         continue;
       }
       if (b <'0'|| b >'9') {
         throw SQLException(
           "cannot parse data in date string '"
           + SQLString(fieldBuf, length)
           + "'");
       }
       datePart[partIdx]= datePart[partIdx] *10 + b - 48;
     }

     if (datePart[0] == 0 && datePart[1] ==0 && datePart[2] == 0) {
       lastValueNull|= BIT_LAST_ZERO_DATE;
       return nullDate;
     }

     Date d(fieldBuf.arr, length);
     return d;
   }
   case MYSQL_TYPE_TIMESTAMP:
   case MYSQL_TYPE_DATETIME:
   {
     std::unique_ptr<Timestamp> timestamp= getInternalTimestamp(columnInfo, cal, timeZone);
     if (!timestamp) {
       return nullDate;
     }
     return timestamp->substr(0, 10 + (timestamp->at(0) == '-' ? 1 : 0));
   }
   case MYSQL_TYPE_TIME:
     throw SQLException("Cannot read DATE using a Types::TIME field");

   case MYSQL_TYPE_YEAR:
   {
     int32_t year= std::stoi(fieldBuf.arr);
     if (length == 2 && columnInfo->getLength() == 2) {
       if (year < 70) {
         year +=2000;
       }
       else {
         year +=1900;
       }
     }
     std::ostringstream result;
     result << year << "-01-01";
     return result.str();
   }
   default:
   {
     std::string str(fieldBuf.arr + pos, length);
     if (std::regex_match(str, dateRegex))
     {
       return str.substr(0, 10 + (str.at(0) == '-' ? 1 : 0));
     }
     else {
       throw SQLException("Could not get object as Date", "S1009");
     }
   }
   }
 }
 /**
 * Get time from raw text format.
 *
 * @param columnInfo column information
 * @param cal calendar
 * @param timeZone time zone
 * @return time value
 * @throws SQLException if column type doesn't permit conversion
 */
 std::unique_ptr<Time> TextRowProtocolCapi::getInternalTime(ColumnDefinition* columnInfo, Calendar* cal, TimeZone* timeZone)
 {
   std::unique_ptr<Time> nullTime(new Time("00:00:00"));
   if (lastValueWasNull()) {
     return nullTime;
   }

   if (columnInfo->getColumnType()==ColumnType::TIMESTAMP
     ||columnInfo->getColumnType()==ColumnType::DATETIME) {

     std::unique_ptr<Timestamp> timestamp= getInternalTimestamp(columnInfo, cal, timeZone);
     if (!timestamp) {
       return nullTime;
     }
     else {
       return std::unique_ptr<Time>(new Time(timestamp->substr(11)));
     }
   }
   else if (columnInfo->getColumnType() == ColumnType::DATE) {

     throw SQLException("Cannot read Time using a Types::DATE field");

   }
   else {
     std::string raw(fieldBuf.arr + pos, length);
     std::smatch matcher;

     if (!std::regex_search(raw, matcher, timeRegex)) {
       throw SQLException("Time format \""+raw +"\" incorrect, must be HH:mm:ss");
     }
     bool negate= !matcher[1].str().empty();

     int32_t hour= std::stoi(matcher[2]);
     int32_t minutes= std::stoi(matcher[3]);
     int32_t seconds= std::stoi(matcher[4]);
     std::string parts(matcher[5].str());
     int32_t nanoseconds= 0;

     if (parts.length() > 1)
     {
       size_t digitsCnt= parts.length() - 1;
       nanoseconds= std::stoi(parts.substr(1, std::min(digitsCnt, (size_t)9U)));

       while (digitsCnt++ < 9) {
         nanoseconds*= 10;
       }
     }

     return std::unique_ptr<Time>(new Time(matcher[0].str()));
   }
 }

 /**
 * Get timestamp from raw text format.
 *
 * @param columnInfo column information
 * @param userCalendar calendar
 * @param timeZone time zone
 * @return timestamp value
 * @throws SQLException if column type doesn't permit conversion
 */
 std::unique_ptr<Timestamp> TextRowProtocolCapi::getInternalTimestamp(ColumnDefinition* columnInfo, Calendar* userCalendar, TimeZone* timeZone)
 {
   std::unique_ptr<Timestamp> nullTs(new Timestamp("0000-00-00 00:00:00"));
   if (lastValueWasNull()) {
     return nullTs;
   }

   switch (columnInfo->getColumnType().getType()) {
   case MYSQL_TYPE_TIMESTAMP:
   case MYSQL_TYPE_DATETIME:
   case MYSQL_TYPE_DATE:
   case MYSQL_TYPE_VARCHAR:
   case MYSQL_TYPE_VAR_STRING:
   case MYSQL_TYPE_STRING:
   {
     const std::size_t nanosIdx= 6;
     int32_t nanoBegin= -1;
     std::string nanosStr("");
     std::vector<int32_t> timestampsPart{ 0,0,0,0,0,0,0 };
     int32_t partIdx= 0;

     for (uint32_t begin= pos; begin < pos + length; begin++) {
       int8_t b= fieldBuf[begin];
       if (b == '-'|| b == ' ' || b == ':') {
         partIdx++;
         continue;
       }
       if (b == '.') {
         partIdx++;
         nanoBegin= begin;
         nanosStr.reserve(length - (nanoBegin - pos) - 1/*dot itself*/);
         continue;
       }
       if (b < '0' || b > '9') {
         throw SQLException(
           "cannot parse data in timestamp string '"
           + SQLString(fieldBuf.arr + pos, length)
           +"'");
       }
       timestampsPart[partIdx]= timestampsPart[partIdx]*10 + b - 48;
       if (partIdx == nanosIdx) {
         nanosStr.append(1, b);
       }
     }

     if (timestampsPart[0] == 0
       && timestampsPart[1] == 0
       && timestampsPart[2] == 0
       && timestampsPart[3] == 0
       && timestampsPart[4] == 0
       && timestampsPart[5] == 0
       && timestampsPart[6] == 0)
     {
       lastValueNull|= BIT_LAST_ZERO_DATE;
       return nullTs;
     }

     // fix non leading tray for nanoseconds
     if (nanoBegin > 0) {
       for (uint32_t begin= 0; begin < 9 - (pos + length - nanoBegin - 1); begin++) {
         timestampsPart[6]= timestampsPart[6]*10;
       }
     }

     std::ostringstream timestamp;
     std::locale C("C");
     timestamp.imbue(C);

     timestamp << timestampsPart[0] << "-";
     timestamp << (timestampsPart[1] < 10 ? "0" : "") << timestampsPart[1] << "-";
     timestamp << (timestampsPart[2] < 10 ? "0" : "") << timestampsPart[2] << " ";
     timestamp << (timestampsPart[3] < 10 ? "0" : "") << timestampsPart[3] << ":";
     timestamp << (timestampsPart[4] < 10 ? "0" : "") << timestampsPart[4] << ":";
     timestamp << (timestampsPart[5] < 10 ? "0" : "") << timestampsPart[5];
     
     if (timestampsPart[6] > 0) {
       /*<< (nanosStr.length() < 9 ? std::string(9 - nanosStr.length(), '0') : "")*/
       timestamp << "." << nanosStr;
     }

     return std::unique_ptr<Timestamp>(new Timestamp(timestamp.str()));
   }
   case MYSQL_TYPE_TIME:
   {
     std::unique_ptr<Timestamp> tt(new Timestamp("1970-01-01 "));
     std::unique_ptr<Time> timeValue= getInternalTime(columnInfo, userCalendar, timeZone);

     tt->append(*timeValue);
     return tt;
   }
   default:
   {
     SQLString rawValue(fieldBuf.arr + pos, length);
     throw SQLException(
       "Value type \""
       +columnInfo->getColumnType().getTypeName()
       +"\" with value \""
       + rawValue
       +"\" cannot be parse as Timestamp");
   }
   }
 }

#ifdef JDBC_SPECIFIC_TYPES_IMPLEMENTED
 /**
 * Get Object from raw text format.
 *
 * @param columnInfo column information
 * @param timeZone time zone
 * @return Object value
 * @throws SQLException if column type doesn't permit conversion
 */
 sql::Object* TextRowProtocolCapi::getInternalObject(ColumnDefinition* columnInfo, TimeZone* timeZone)
 {
   if (lastValueWasNull()) {
     return nullptr;
   }

   switch (columnInfo->getColumnType().getType()) {
   case MYSQL_TYPE_BIT:
     if (columnInfo->getLength()==1) {
       return buf[pos] !=0;
     }
     int8_t[] dataBit= new int8_t[length];
     memcpy(dataBit + 0, fieldBuf.arr + pos, length);
     return dataBit;
   case MYSQL_TYPE_TINY:
     if (options->tinyInt1isBit &&columnInfo->getLength()==1) {
       return buf[pos] !='0';
     }
     return getInternalInt(columnInfo);
   case MYSQL_TYPE_LONG:
     if (!columnInfo->isSigned()) {
       return getInternalLong(columnInfo);
     }
     return getInternalInt(columnInfo);
   case MYSQL_TYPE_LONGLONG:
     if (!columnInfo->isSigned()) {
       return getInternalBigInteger(columnInfo);
     }
     return getInternalLong(columnInfo);
   case MYSQL_TYPE_DOUBLE:
     return getInternalDouble(columnInfo);
   case MYSQL_TYPE_VARCHAR:
   case MYSQL_TYPE_VAR_STRING:
   case MYSQL_TYPE_STRING:
     if (columnInfo->isBinary()) {
       int8_t[] data= new int8_t[getLengthMaxFieldSize()];
       memcpy(dataBit + 0, fieldBuf.arr + pos, length));
       return data;
     }
     return getInternalString(columnInfo, nullptr, timeZone);
   case MYSQL_TYPE_TIMESTAMP:
   case MYSQL_TYPE_DATETIME:
     return getInternalTimestamp(columnInfo, nullptr, timeZone);
   case MYSQL_TYPE_DATE:
     return getInternalDate(columnInfo, nullptr, timeZone);
   case MYSQL_TYPE_NEWDECIMAL:
     return getInternalBigDecimal(columnInfo);
   case MYSQL_TYPE_BLOB:
   case MYSQL_TYPE_LONG_BLOB:
   case MYSQL_TYPE_MEDIUM_BLOB:
   case MYSQL_TYPE_TINY_BLOB:
     int8_t[] dataBlob= new int8_t[getLengthMaxFieldSize()];
     memcpy(dataBit + 0, fieldBuf.arr + pos, length));
     return dataBlob;
   case MYSQL_TYPE_NULL:
     return nullptr;
   case MYSQL_TYPE_YEAR:
     if (options->yearIsDateType) {
       return getInternalDate(columnInfo, nullptr, timeZone);
     }
     return getInternalShort(columnInfo);
   case MYSQL_TYPE_SHORT:
   case MYSQL_TYPE_INT24:
     return getInternalInt(columnInfo);
   case MYSQL_TYPE_FLOAT:
     return getInternalFloat(columnInfo);
   case MYSQL_TYPE_TIME:
     return getInternalTime(columnInfo, nullptr, timeZone);
   case MYSQL_TYPE_DECIMAL:
   case JSON:
     return getInternalString(columnInfo, nullptr, timeZone);
   case MYSQL_TYPE_GEOMETRY:
     int8_t[] data= new int8_t[length];
     memcpy(dataBit + 0, fieldBuf.arr + pos, length);
     return data;
   case MYSQL_TYPE_ENUM:
     break;
   case MYSQL_TYPE_NEWDATE:
     break;
   case MYSQL_TYPE_SET:
     break;
   default:
     break;
   }
   throw ExceptionFactory::INSTANCE.notSupported(
     "Type '"+columnInfo->getColumnType().getTypeName()+"' is not supported");
 }

 /**
 * Get OffsetTime format from raw text format.
 *
 * @param columnInfo column information
 * @param timeZone time zone
 * @return OffsetTime value
 * @throws SQLException if column type doesn't permit conversion
 */
 OffsetTime TextRowProtocolCapi::getInternalOffsetTime(ColumnDefinition* columnInfo, TimeZone* timeZone)
 {
   if (lastValueWasNull()) {
     return nullptr;
   }
   if (length == 0) {
<<<<<<< HEAD
     lastValueNull|= BIT_LAST_FIELD_NULL;
=======
     lastValueNull |=BIT_LAST_FIELD_NULL;
>>>>>>> c343af05
     return nullptr;
   }

   ZoneId zoneId= timeZone.toZoneId().normalized();
   if (INSTANCEOF(zoneId, ZoneOffset)) {
     ZoneOffset zoneOffset= (ZoneOffset)zoneId;
     SQLString raw;
     raw.reserve(fieldBuf.arr + pos, length);
     switch (columnInfo->getColumnType().getSqlType()) {
     case Types::MYSQL_TYPE_TIMESTAMP:
       if (raw.startsWith("0000-00-00 00:00:00")) {
         return nullptr;
       }
       try {
         return ZonedDateTime::parse(raw, TEXT_LOCAL_DATE_TIME.withZone(zoneOffset))
           .toOffsetDateTime()
           .toOffsetTime();
       }
       catch (DateTimeParseException& dateParserEx) {
         throw SQLException(
           raw
           +" cannot be parse as OffsetTime. time must have \"yyyy-MM-dd HH:mm:ss[.S]\" format");
       }

     case Types::MYSQL_TYPE_TIME:
       try {
         LocalTime localTime =
           LocalTime::parse(raw, DateTimeFormatter.ISO_LOCAL_TIME.withZone(zoneOffset));
         return OffsetTime.of(localTime, zoneOffset);
       }
       catch (DateTimeParseException& dateParserEx) {
         throw SQLException(
           raw
           +" cannot be parse as OffsetTime (format is \"HH:mm:ss[.S]\" for data type \""
           +columnInfo->getColumnType()
           +"\")");
       }

     case Types::MYSQL_TYPE_VARCHAR:
     case Types::LONGVARCHAR:
     case Types::CHAR:
       try {
         return OffsetTime::parse(raw, DateTimeFormatter.ISO_OFFSET_TIME);
       }
       catch (DateTimeParseException& dateParserEx) {
         throw SQLException(
           raw
           +" cannot be parse as OffsetTime (format is \"HH:mm:ss[.S]\" with offset for data type \""
           +columnInfo->getColumnType()
           +"\")");
       }

     default:
       throw SQLException(
         "Cannot read "
         +typeid(OffsetTime).getName()
         +" using a "
         +columnInfo->getColumnType().getCppTypeName()
         +" field");
     }
   }

   if (options->useLegacyDatetimeCode) {

     throw SQLException(
       "Cannot return an OffsetTime for a TIME field when default timezone is '"
       +zoneId
       +"' (only possible for time-zone offset from Greenwich/UTC, such as +02:00)");
   }


   throw SQLException(
     "Cannot return an OffsetTime for a TIME field when server timezone '"
     +zoneId
     +"' (only possible for time-zone offset from Greenwich/UTC, such as +02:00)");
 }

 /**
 * Get LocalTime format from raw text format.
 *
 * @param columnInfo column information
 * @param timeZone time zone
 * @return LocalTime value
 * @throws SQLException if column type doesn't permit conversion
 */
 LocalTime TextRowProtocolCapi::getInternalLocalTime(ColumnDefinition* columnInfo, TimeZone* timeZone)
 {
   if (lastValueWasNull()) {
     return nullptr;
   }
   if (length == 0) {
     lastValueNull |=BIT_LAST_FIELD_NULL;
     return nullptr;
   }

   SQLString raw;
   raw.reserve(fieldBuf.arr + pos, length);

   switch (columnInfo->getColumnType().getSqlType()) {
   case Types::MYSQL_TYPE_TIME:
   case Types::MYSQL_TYPE_VARCHAR:
   case Types::LONGVARCHAR:
   case Types::CHAR:
     try {
       return LocalTime::parse(
         raw, DateTimeFormatter.ISO_LOCAL_TIME.withZone(timeZone.toZoneId()));
     }
     catch (DateTimeParseException& dateParserEx) {
       throw SQLException(
         raw
         +" cannot be parse as LocalTime (format is \"HH:mm:ss[.S]\" for data type \""
         +columnInfo->getColumnType()
         +"\")");
     }

   case Types::MYSQL_TYPE_TIMESTAMP:
     ZonedDateTime zonedDateTime =
       getInternalZonedDateTime(columnInfo, typeid(LocalTime), timeZone);
     return zonedDateTime/*.empty() == true*/
       ? nullptr
       : zonedDateTime.withZoneSameInstant(ZoneId.systemDefault()).toLocalTime();

   default:
     throw SQLException(
       "Cannot read LocalTime using a "
       +columnInfo->getColumnType().getCppTypeName()
       +" field");
   }
 }

 /**
 * Get LocalDate format from raw text format.
 *
 * @param columnInfo column information
 * @param timeZone time zone
 * @return LocalDate value
 * @throws SQLException if column type doesn't permit conversion
 */
 LocalDate TextRowProtocolCapi::getInternalLocalDate(ColumnDefinition* columnInfo, TimeZone* timeZone)
 {
   if (lastValueWasNull()) {
     return nullptr;
   }
   if (length == 0) {
     lastValueNull |=BIT_LAST_FIELD_NULL;
     return nullptr;
   }

   SQLString raw;
   raw.reserve(fieldBuf.arr + pos, length);

   switch (columnInfo->getColumnType().getSqlType()) {
   case Types::MYSQL_TYPE_DATE:
   case Types::MYSQL_TYPE_VARCHAR:
   case Types::LONGVARCHAR:
   case Types::CHAR:
     if (raw.startsWith("0000-00-00")) {
       return nullptr;
     }
     try {
       return LocalDate::parse(
         raw, DateTimeFormatter.ISO_LOCAL_DATE.withZone(timeZone.toZoneId()));
     }
     catch (DateTimeParseException& dateParserEx) {
       throw SQLException(
         raw
         +" cannot be parse as LocalDate (format is \"yyyy-MM-dd\" for data type \""
         +columnInfo->getColumnType()
         +"\")");
     }

   case Types::MYSQL_TYPE_TIMESTAMP:
     ZonedDateTime zonedDateTime =
       getInternalZonedDateTime(columnInfo, typeid(LocalDate), timeZone);
     return zonedDateTime/*.empty() == true*/
       ? nullptr
       : zonedDateTime.withZoneSameInstant(ZoneId.systemDefault()).toLocalDate();

   default:
     throw SQLException(
       "Cannot read LocalDate using a "
       +columnInfo->getColumnType().getCppTypeName()
       +" field");
   }
 }
#endif

 /**
  * Get int from raw text format.
  *
  * @param columnInfo column information
  * @return int value
  * @throws SQLException if column type doesn't permit conversion or not in Integer range
  */
 int32_t TextRowProtocolCapi::getInternalInt(ColumnDefinition* columnInfo)
 {
   if (lastValueWasNull()) {
     return 0;
   }
   int64_t value= getInternalLong(columnInfo);
   rangeCheck("int32_t", INT32_MIN, INT32_MAX, value, columnInfo);

   return static_cast<int32_t>(value);
 }

 /**
  * Get long from raw text format.
  *
  * @param columnInfo column information
  * @return long value
  * @throws SQLException if column type doesn't permit conversion or not in Long range (unsigned)
  */
 int64_t TextRowProtocolCapi::getInternalLong(ColumnDefinition* columnInfo)
 {
   if (lastValueWasNull()) {
     return 0;
   }

   try {
     switch (columnInfo->getColumnType().getType()) {
     case MYSQL_TYPE_FLOAT:
     case MYSQL_TYPE_DOUBLE:
     {
       long double doubleValue= std::stold(fieldBuf.arr);
       if (doubleValue > static_cast<long double>(INT64_MAX)) {
         throw SQLException(
           "Out of range value for column '"
           +columnInfo->getName()
           +"' : value "
           + SQLString(fieldBuf.arr, length)
           +" is not in int64_t range",
           "22003",
           1264);
       }
       return static_cast<int64_t>(doubleValue);
     }
     case MYSQL_TYPE_BIT:
       return parseBit();
     case MYSQL_TYPE_TINY:
     case MYSQL_TYPE_SHORT:
     case MYSQL_TYPE_YEAR:
     case MYSQL_TYPE_LONG:
     case MYSQL_TYPE_INT24:
     case MYSQL_TYPE_LONGLONG:
       return std::stoll(std::string(fieldBuf.arr + pos, length));
     case MYSQL_TYPE_TIMESTAMP:
     case MYSQL_TYPE_DATETIME:
     case MYSQL_TYPE_TIME:
     case MYSQL_TYPE_DATE:
       throw SQLException(
         "Conversion to integer not available for data field type "
         + columnInfo->getColumnType().getCppTypeName());
     default:
       return std::stoll(std::string(fieldBuf.arr + pos, length));
     }

   }
   // Common parent for std::invalid_argument and std::out_of_range
   catch (std::logic_error&) {

     throw SQLException(
       "Out of range value for column '"+columnInfo->getName()+"' : value " + SQLString(fieldBuf.arr, length),
       "22003",
       1264);
   }
 }


 uint64_t TextRowProtocolCapi::getInternalULong(ColumnDefinition * columnInfo)
 {
   if (lastValueWasNull()) {
     return 0;
   }

   uint64_t value= 0;

   try {
     switch (columnInfo->getColumnType().getType()) {
     case MYSQL_TYPE_FLOAT:
     case MYSQL_TYPE_DOUBLE:
     {
       long double doubleValue = std::stold(fieldBuf.arr);
       if (doubleValue < 0 || doubleValue > static_cast<long double>(UINT64_MAX)) {
         throw SQLException(
           "Out of range value for column '"
           + columnInfo->getName()
           + "' : value "
           + SQLString(fieldBuf.arr, length)
           + " is not in uint64_t range",
           "22003",
           1264);
       }
       return static_cast<uint64_t>(doubleValue);
     }
     case MYSQL_TYPE_BIT:
       return static_cast<uint64_t>(parseBit());
     case MYSQL_TYPE_TINY:
     case MYSQL_TYPE_SHORT:
     case MYSQL_TYPE_YEAR:
     case MYSQL_TYPE_LONG:
     case MYSQL_TYPE_INT24:
     case MYSQL_TYPE_LONGLONG:
       value= sql::mariadb::stoull(fieldBuf.arr);
       break;
     case MYSQL_TYPE_TIMESTAMP:
     case MYSQL_TYPE_DATETIME:
     case MYSQL_TYPE_TIME:
     case MYSQL_TYPE_DATE:
       throw SQLException(
         "Conversion to integer not available for data field type "
         + columnInfo->getColumnType().getCppTypeName());
     default:
       value= sql::mariadb::stoull(fieldBuf.arr + pos, length);
     }

   }
   // Common parent for std::invalid_argument and std::out_of_range
   catch (std::logic_error&) {
     /*std::stoll and std::stoull take care of */
     /*std::string value(fieldBuf.arr + pos, length);
     if (std::regex_match(value, isIntegerRegex)) {
       try {
         return std::stoull(value.substr(0, value.find_first_of('.')));
       }
       catch (std::exception&) {

       }
     }*/
     throw SQLException(
       "Out of range value for column '" + columnInfo->getName() + "' : value " + value,
       "22003",
       1264);
   }

   return value;
 }

 /**
  * Get float from raw text format.
  *
  * @param columnInfo column information
  * @return float value
  * @throws SQLException if column type doesn't permit conversion or not in Float range
  */
 float TextRowProtocolCapi::getInternalFloat(ColumnDefinition* columnInfo)
 {
   if (lastValueWasNull()) {
     return 0;
   }

   switch (columnInfo->getColumnType().getType()) {
   case MYSQL_TYPE_BIT:
     return static_cast<float>(parseBit());
   case MYSQL_TYPE_TINY:
   case MYSQL_TYPE_SHORT:
   case MYSQL_TYPE_YEAR:
   case MYSQL_TYPE_LONG:
   case MYSQL_TYPE_INT24:
   case MYSQL_TYPE_FLOAT:
   case MYSQL_TYPE_DOUBLE:
   case MYSQL_TYPE_NEWDECIMAL:
   case MYSQL_TYPE_VAR_STRING:
   case MYSQL_TYPE_VARCHAR:
   case MYSQL_TYPE_STRING:
   case MYSQL_TYPE_DECIMAL:
   case MYSQL_TYPE_LONGLONG:
     try {
       return std::stof(std::string(fieldBuf.arr+pos, length));
     }
     // Common parent for std::invalid_argument and std::out_of_range
     catch (std::logic_error& nfe) {
       throw SQLException(
           "Incorrect format \""
           +SQLString(fieldBuf.arr + pos, length)
           +"\" for getFloat for data field with type "
           +columnInfo->getColumnType().getCppTypeName(),
           "22003",
           1264, &nfe);
     }
   default:
     throw SQLException(
       "getFloat not available for data field type "
       +columnInfo->getColumnType().getCppTypeName());
   }
 }

 /**
  * Get double from raw text format.
  *
  * @param columnInfo column information
  * @return double value
  * @throws SQLException if column type doesn't permit conversion or not in Double range (unsigned)
  */
 long double TextRowProtocolCapi::getInternalDouble(ColumnDefinition* columnInfo)
 {
   if (lastValueWasNull()) {
     return 0;
   }
   switch (columnInfo->getColumnType().getType()) {
   case MYSQL_TYPE_BIT:
     return static_cast<long double>(parseBit());
   case MYSQL_TYPE_TINY:
   case MYSQL_TYPE_SHORT:
   case MYSQL_TYPE_YEAR:
   case MYSQL_TYPE_LONG:
   case MYSQL_TYPE_INT24:
   case MYSQL_TYPE_FLOAT:
   case MYSQL_TYPE_DOUBLE:
   case MYSQL_TYPE_NEWDECIMAL:
   case MYSQL_TYPE_VAR_STRING:
   case MYSQL_TYPE_VARCHAR:
   case MYSQL_TYPE_STRING:
   case MYSQL_TYPE_DECIMAL:
   case MYSQL_TYPE_LONGLONG:
     try {
       return stringToDouble(fieldBuf.arr + pos, length);
     }
     // Common parent for std::invalid_argument and std::out_of_range
     catch (std::logic_error& nfe) {
       throw SQLException(
           "Incorrect format \""
           + SQLString(fieldBuf.arr + pos, length)
           +"\" for getDouble for data field with type "
           +columnInfo->getColumnType().getCppTypeName(),
           "22003",
           1264, &nfe);
     }
   default:
     throw SQLException(
       "getDouble not available for data field type "
       +columnInfo->getColumnType().getCppTypeName());
   }
 }

 /**
  * Get BigDecimal from raw text format.
  *
  * @param columnInfo column information
  * @return BigDecimal value
  */
 std::unique_ptr<BigDecimal> TextRowProtocolCapi::getInternalBigDecimal(ColumnDefinition* columnInfo)
 {
   if (lastValueWasNull()) {
     return std::unique_ptr<BigDecimal>();
   }

   if (columnInfo->getColumnType()==ColumnType::BIT) {
     return std::unique_ptr<BigDecimal>(new BigDecimal(std::to_string(parseBit())));
   }
   return std::unique_ptr<BigDecimal>(new BigDecimal(fieldBuf.arr + pos, length));
 }


  /**
  * Get boolean from raw text format.
  *
  * @param columnInfo column information
  * @return boolean value
  */
 bool TextRowProtocolCapi::getInternalBoolean(ColumnDefinition* columnInfo)
 {
   if (lastValueWasNull()) {
     return false;
   }

   if (columnInfo->getColumnType()==ColumnType::BIT) {
     return parseBit()!=0;
   }
   return convertStringToBoolean(fieldBuf.arr + pos, length);
 }

 /**
  * Get byte from raw text format.
  *
  * @param columnInfo column information
  * @return byte value
  * @throws SQLException if column type doesn't permit conversion
  */
 int8_t TextRowProtocolCapi::getInternalByte(ColumnDefinition* columnInfo)
 {
   if (lastValueWasNull()) {
     return 0;
   }
   int64_t value= getInternalLong(columnInfo);
   rangeCheck("Byte", INT8_MIN, INT8_MAX, value, columnInfo);
   return static_cast<int8_t>(value);
 }

 /**
  * Get short from raw text format.
  *
  * @param columnInfo column information
  * @return short value
  * @throws SQLException if column type doesn't permit conversion or value is not in Short range
  */
 int16_t TextRowProtocolCapi::getInternalShort(ColumnDefinition* columnInfo)
 {
   if (lastValueWasNull()) {
     return 0;
   }
   int64_t value= getInternalLong(columnInfo);
   rangeCheck("int16_t", INT16_MIN, INT16_MAX, value, columnInfo);
   return static_cast<int16_t>(value);
 }

 /**
  * Get Time in string format from raw text format.
  *
  * @param columnInfo column information
  * @return String representation of time
  */
 SQLString TextRowProtocolCapi::getInternalTimeString(ColumnDefinition* columnInfo)
 {
   if (lastValueWasNull()) {
     return "";
   }

   SQLString rawValue(fieldBuf.arr + pos, length);
   if (rawValue.compare("0000-00-00") == 0) {
     return "";
   }

   if (options->maximizeMysqlCompatibility
     && rawValue.find_first_of('.') != std::string::npos) {
     return rawValue.substr(0, rawValue.find_first_of('.'));
   }
   return rawValue;
 }


 int32_t TextRowProtocolCapi::fetchNext()
 {
   //Assuming it is called only for the case of the data from server, and not constructed text results
   rowData= mysql_fetch_row(capiResults.get());
   lengthArr= mysql_fetch_lengths(capiResults.get());

<<<<<<< HEAD
   return (rowData == nullptr ? 1 : 0);
=======
   return (rowData == nullptr ? MYSQL_NO_DATA : 0);
>>>>>>> c343af05
 }


 void TextRowProtocolCapi::installCursorAtPosition(int32_t rowPtr)
 {
   mysql_data_seek(capiResults.get(), static_cast<unsigned long long>(rowPtr));
 }

#ifdef JDBC_SPECIFIC_TYPES_IMPLEMENTED
 /**
 * Get BigInteger format from raw text format.
 *
 * @param columnInfo column information
 * @return BigInteger value
 */
 BigInteger TextRowProtocolCapi::getInternalBigInteger(ColumnDefinition* columnInfo)
 {
   if (lastValueWasNull()) {
     return nullptr;
   }
   return new BigInteger(new SQLString(fieldBuf.arr + pos, length));
 }

 /**
  * Get ZonedDateTime format from raw text format.
  *
  * @param columnInfo column information
  * @param clazz class for logging
  * @param timeZone time zone
  * @return ZonedDateTime value
  * @throws SQLException if column type doesn't permit conversion
  */
 ZonedDateTime TextRowProtocolCapi::getInternalZonedDateTime(ColumnDefinition* columnInfo, Class clazz, TimeZone* timeZone)
 {
   if (lastValueWasNull()) {
     return nullptr;
   }
   if (length == 0) {
     lastValueNull |=BIT_LAST_FIELD_NULL;
     return nullptr;
   }

   SQLString raw;
   raw.reserve(fieldBuf.arr + pos, length);

   switch (columnInfo->getColumnType().getSqlType()) {
   case Types::MYSQL_TYPE_TIMESTAMP:
     if (raw.startsWith("0000-00-00 00:00:00")) {
       return nullptr;
     }
     try {
       LocalDateTime localDateTime =
         LocalDateTime::parse(raw, TEXT_LOCAL_DATE_TIME.withZone(timeZone.toZoneId()));
       return ZonedDateTime.of(localDateTime, timeZone.toZoneId());
     }
     catch (DateTimeParseException& dateParserEx) {
       throw SQLException(
         raw
         +" cannot be parse as LocalDateTime. time must have \"yyyy-MM-dd HH:mm:ss[.S]\" format");
     }

   case Types::MYSQL_TYPE_VARCHAR:
   case Types::LONGVARCHAR:
   case Types::CHAR:
     if (raw.startsWith("0000-00-00 00:00:00")) {
       return nullptr;
     }
     try {
       return ZonedDateTime::parse(raw, TEXT_ZONED_DATE_TIME);
     }
     catch (DateTimeParseException& dateParserEx) {
       throw SQLException(
         raw
         +" cannot be parse as ZonedDateTime. time must have \"yyyy-MM-dd[T/ ]HH:mm:ss[.S]\" "
         "with offset and timezone format (example : '2011-12-03 10:15:30+01:00[Europe/Paris]')");
     }

   default:
     throw SQLException(
       "Cannot read "
       +clazz.getName()
       +" using a "
       +columnInfo->getColumnType().getCppTypeName()
       +" field");
   }
 }
#endif

 /**
  * Indicate if data is binary encoded.
  *
  * @return always false.
  */
 bool TextRowProtocolCapi::isBinaryEncoded()
 {
   return false;
 }


 void TextRowProtocolCapi::cacheCurrentRow(std::vector<sql::bytes>& rowDataCache, std::size_t columnCount)
 {
   rowDataCache.clear();
   for (std::size_t i = 0; i < columnCount; ++i) {
     rowDataCache.emplace_back(const_cast<const char*>(rowData[i]), lengthArr[i]);
   }
 }
}
}
}<|MERGE_RESOLUTION|>--- conflicted
+++ resolved
@@ -58,16 +58,10 @@
 
    pos= 0;
 
-<<<<<<< HEAD
    if (buf != nullptr)
    {
      fieldBuf.wrap((*buf)[index], (*buf)[index].size());
      this->lastValueNull = fieldBuf ? BIT_LAST_FIELD_NOT_NULL : BIT_LAST_FIELD_NULL;
-=======
-   if (buf != nullptr) {
-     fieldBuf.wrap((*buf)[index], (*buf)[index].size());
-     this->lastValueNull= fieldBuf ? BIT_LAST_FIELD_NOT_NULL : BIT_LAST_FIELD_NULL;
->>>>>>> c343af05
      length= static_cast<uint32_t>(fieldBuf.size());
    }
    else if (rowData) {
@@ -75,10 +69,6 @@
      length= lengthArr[newIndex];
      fieldBuf.wrap(rowData[index], length);
    }
-<<<<<<< HEAD
-   
-=======
->>>>>>> c343af05
    else {
      // TODO: we need some good assert above instead of this
      throw std::runtime_error("Internal error in the TextRow class - data buffers are NULLs");
@@ -526,11 +516,7 @@
      return nullptr;
    }
    if (length == 0) {
-<<<<<<< HEAD
      lastValueNull|= BIT_LAST_FIELD_NULL;
-=======
-     lastValueNull |=BIT_LAST_FIELD_NULL;
->>>>>>> c343af05
      return nullptr;
    }
 
@@ -1067,11 +1053,7 @@
    rowData= mysql_fetch_row(capiResults.get());
    lengthArr= mysql_fetch_lengths(capiResults.get());
 
-<<<<<<< HEAD
    return (rowData == nullptr ? 1 : 0);
-=======
-   return (rowData == nullptr ? MYSQL_NO_DATA : 0);
->>>>>>> c343af05
  }
 
 
