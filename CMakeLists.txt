--- conflicted
+++ resolved
@@ -1,9 +1,5 @@
 # ************************************************************************************
-<<<<<<< HEAD
-#   Copyright (C) 2013,2022 MariaDB Corporation AB
-=======
 #   Copyright (C) 2013,2023 MariaDB Corporation AB
->>>>>>> 8641b145
 #
 #   This library is free software; you can redistribute it and/or
 #   modify it under the terms of the GNU Library General Public
@@ -54,18 +50,16 @@
 SET(CMAKE_CXX_STANDARD 11)
 SET(CMAKE_CXX_STANDARD_REQUIRED ON)
 
-<<<<<<< HEAD
 SET(PRODUCT_NAME "MariaDB C++ Connector")
 SET(PRODUCT_MANUFACTURER "MariaDB")
 SET(PRODUCT_VERSION "${PROJECT_VERSION_MAJOR}.${PROJECT_VERSION_MINOR}.${PROJECT_VERSION_PATCH}")
 SET(PRODUCT_SERIES "${PROJECT_VERSION_MAJOR}.${PROJECT_VERSION_MINOR}")
-=======
+
 GET_PROPERTY(MAODBC_LANGUAGES GLOBAL PROPERTY ENABLED_LANGUAGES)
 # We don't need RC for what we need MAODBC_LANGUAGES for
 LIST(REMOVE_ITEM MAODBC_LANGUAGES "RC")
 
 SET(CMAKE_MODULE_PATH ${CMAKE_MODULE_PATH} ${CMAKE_SOURCE_DIR}/cmake)
->>>>>>> 8641b145
 
 SET(LIBRARY_NAME "mariadbcpp")
 SET(STATIC_LIBRARY_NAME "${LIBRARY_NAME}-static")
@@ -439,13 +433,9 @@
 INCLUDE("options_defaults")
 
 ### Setting installation paths - should go before C/C subproject sets its own. We need to have control over those
-<<<<<<< HEAD
-INCLUDE("${CMAKE_SOURCE_DIR}/cmake/install.cmake")
+INCLUDE("install")
 MESSAGE(STATUS "Libraries installation dir: ${INSTALL_LIBDIR}")
 MESSAGE(STATUS "Authentication Plugins installation dir: ${INSTALL_PLUGINDIR}")
-=======
-INCLUDE("install")
->>>>>>> 8641b145
 
 IF(NOT MINGW AND WIN32)
   MESSAGE(STATUS "Generate MSI package: ${WITH_MSI}")
@@ -477,47 +467,6 @@
 ENDIF()
 
 ### Including C/C subproject
-<<<<<<< HEAD
-IF(EXISTS ${CMAKE_SOURCE_DIR}/libmariadb)
-  IF(GIT_BUILD_SRCPKG)
-    # We don't want conn/c (wrong) src pkg to be built.
-    SET(GIT_BUILD_SRCPKG FALSE)
-    SET(CONNCPP_GIT_BUILD_SRCPKG TRUE)
-  ENDIF()
-  MESSAGE(STATUS "Running C/C cmake scripts")
-  INCLUDE(${CMAKE_SOURCE_DIR}/cmake/connector_c.cmake)
-  INSTALL(FILES $<TARGET_FILE:libmariadb>
-          DESTINATION "${INSTALL_LIBDIR}"
- 	  COMPONENT ConnectorC)
-  MESSAGE(STATUS "Configuring to install libmariadb to ${INSTALL_LIBDIR}")
-
-  SET(OWN_PLUGINS_LIST mysql_clear_password dialog client_ed25519 sha256_password caching_sha2_password)
-  IF (PLUGINS_DYNAMIC)
-    # The list from CC is visible for us
-    SET(PLUGINS_LIST ${PLUGINS_DYNAMIC})
-  ELSE()
-    SET(PLUGINS_LIST ${OWN_PLUGINS_LIST})
-  ENDIF()
-  IF(APPLE)
-    SET(PRODUCT_IDENTIFIER "com.mariadb.connector.cpp")
-    SET_TARGET_PROPERTIES(${PLUGINS_LIST}
-                          PROPERTIES XCODE_ATTRIBUTE_ENABLE_HARDENED_RUNTIME YES
-                                     XCODE_ATTRIBUTE_OTHER_CODE_SIGN_FLAGS "--timestamp -f"
-                         )
-    IF(WITH_SIGNCODE)
-      SET_TARGET_PROPERTIES(${PLUGINS_LIST} PROPERTIES XCODE_ATTRIBUTE_CODE_SIGN_IDENTITY "Developer ID Application: ${DEVELOPER_ID}")
-    ELSE()
-      SET_TARGET_PROPERTIES(${PLUGINS_LIST} PROPERTIES XCODE_ATTRIBUTE_CODE_SIGN_IDENTITY "")
-    ENDIF()
-  ENDIF()
-  FOREACH(CC_PLUGIN ${PLUGINS_LIST})
-    IF(NOT PLUGINS_DYNAMIC OR "${PLUGIN_${CC_PLUGIN}_TYPE}" STREQUAL "MARIADB_CLIENT_PLUGIN_AUTH")
-      MESSAGE(STATUS "Configuring to install ${CC_PLUGIN} to ${INSTALL_PLUGINDIR}")
-      ADD_DEPENDENCIES(DEPENDENCIES_FOR_PACKAGE ${CC_PLUGIN})
-      INSTALL(FILES $<TARGET_FILE:${CC_PLUGIN}>
-              DESTINATION ${INSTALL_PLUGINDIR}
-              COMPONENT Plugins)
-=======
 IF(NOT USE_SYSTEM_INSTALLED_LIB)
   IF(EXISTS ${CMAKE_SOURCE_DIR}/libmariadb)
     IF(GIT_BUILD_SRCPKG)
@@ -527,10 +476,9 @@
     ENDIF()
     MESSAGE(STATUS "Running C/C cmake scripts")
     INCLUDE(connector_c)
-    INSTALL(FILES
-            $<TARGET_FILE:libmariadb>
+    INSTALL(FILES $<TARGET_FILE:libmariadb>
             DESTINATION ${INSTALL_LIBDIR}
-            COMPONENT ConCLib)
+ 	          COMPONENT ConnectorC)
     MESSAGE(STATUS "Configuring to install libmariadb to ${INSTALL_LIBDIR}")
 
     SET(OWN_PLUGINS_LIST mysql_clear_password dialog client_ed25519 sha256_password caching_sha2_password)
@@ -540,14 +488,27 @@
     ELSE()
       SET(PLUGINS_LIST ${OWN_PLUGINS_LIST})
     ENDIF()
+    # Why is it here?
+    IF(APPLE)
+      SET(PRODUCT_IDENTIFIER "com.mariadb.connector.cpp")
+      SET_TARGET_PROPERTIES(${PLUGINS_LIST}
+                            PROPERTIES XCODE_ATTRIBUTE_ENABLE_HARDENED_RUNTIME YES
+                                       XCODE_ATTRIBUTE_OTHER_CODE_SIGN_FLAGS "--timestamp -f"
+                           )
+      IF(WITH_SIGNCODE)
+        SET_TARGET_PROPERTIES(${PLUGINS_LIST} PROPERTIES XCODE_ATTRIBUTE_CODE_SIGN_IDENTITY "Developer ID Application: ${DEVELOPER_ID}")
+      ELSE()
+        SET_TARGET_PROPERTIES(${PLUGINS_LIST} PROPERTIES XCODE_ATTRIBUTE_CODE_SIGN_IDENTITY "")
+      ENDIF()
+    ENDIF()
+
     FOREACH(CC_PLUGIN ${PLUGINS_LIST})
       IF(NOT PLUGINS_DYNAMIC OR "${PLUGIN_${CC_PLUGIN}_TYPE}" STREQUAL "MARIADB_CLIENT_PLUGIN_AUTH")
         MESSAGE(STATUS "Configuring to install ${CC_PLUGIN} to ${INSTALL_PLUGINDIR}")
         ADD_DEPENDENCIES(DEPENDENCIES_FOR_PACKAGE ${CC_PLUGIN})
-        INSTALL(FILES
-                $<TARGET_FILE:${CC_PLUGIN}>
+        INSTALL(FILES $<TARGET_FILE:${CC_PLUGIN}>
                 DESTINATION ${INSTALL_PLUGINDIR}
-                COMPONENT ConCPlugins)
+                COMPONENT Plugins)
       ENDIF()
     ENDFOREACH()
     INCLUDE_DIRECTORIES(${CMAKE_SOURCE_DIR}/libmariadb/include)
@@ -557,7 +518,6 @@
     IF (NOT WIN32)
       INCLUDE_DIRECTORIES(/usr/include/mariadb)
       # /usr/${INSTALL_LIBDIR}
->>>>>>> 8641b145
     ENDIF()
     MESSAGE(STATUS "There is no Connector/C sub-project folder, linking against libmariadb installed on the system")
   ENDIF()
@@ -747,20 +707,13 @@
     #MESSAGE(STATUS "Configuring to generate PKG package")
     #ADD_SUBDIRECTORY(osxinstall)
   ENDIF()
-<<<<<<< HEAD
   INSTALL(TARGETS ${LIBRARY_NAME}
-          DESTINATION ${INSTALL_LIBDIR}
-          COMPONENT ConnectorCpp)
-=======
-  INSTALL(TARGETS
-          ${LIBRARY_NAME}
           LIBRARY DESTINATION ${INSTALL_LIBDIR}
           COMPONENT SharedLibraries)
   INSTALL(TARGETS
           ${STATIC_LIBRARY_NAME}
           ARCHIVE DESTINATION ${INSTALL_LIBDIR}
           COMPONENT Development)
->>>>>>> 8641b145
 
   MESSAGE(STATUS "Documentation installed to ${INSTALL_DOCDIR}")
   MESSAGE(STATUS "License file installed to ${INSTALL_LICENSEDIR}")
